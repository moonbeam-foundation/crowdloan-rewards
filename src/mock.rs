// Copyright 2019-2021 PureStake Inc.
// This file is part of Moonbeam.

// Moonbeam is free software: you can redistribute it and/or modify
// it under the terms of the GNU General Public License as published by
// the Free Software Foundation, either version 3 of the License, or
// (at your option) any later version.

// Moonbeam is distributed in the hope that it will be useful,
// but WITHOUT ANY WARRANTY; without even the implied warranty of
// MERCHANTABILITY or FITNESS FOR A PARTICULAR PURPOSE.  See the
// GNU General Public License for more details.

// You should have received a copy of the GNU General Public License
// along with Moonbeam.  If not, see <http://www.gnu.org/licenses/>.

//! Test utilities
use crate::{self as pallet_crowdloan_rewards, Config};
use cumulus_primitives_core::relay_chain::BlockNumber as RelayChainBlockNumber;
use cumulus_primitives_core::PersistedValidationData;
use cumulus_primitives_parachain_inherent::ParachainInherentData;
use cumulus_test_relay_sproof_builder::RelayStateSproofBuilder;
use frame_support::{
	construct_runtime,
	dispatch::UnfilteredDispatchable,
	inherent::{InherentData, ProvideInherent},
	parameter_types,
	traits::{GenesisBuild, OnFinalize, OnInitialize},
};
use frame_system::RawOrigin;
use sp_core::{ed25519, Pair, H256};
use sp_io;
use sp_runtime::{
	testing::Header,
	traits::{BlakeTwo256, IdentityLookup},
	Perbill,
};
use sp_std::convert::{From, TryInto};

pub type Balance = u128;

type UncheckedExtrinsic = frame_system::mocking::MockUncheckedExtrinsic<Test>;
type Block = frame_system::mocking::MockBlock<Test>;

construct_runtime!(
	pub enum Test where
		Block = Block,
		NodeBlock = Block,
		UncheckedExtrinsic = UncheckedExtrinsic,
	{
		System: frame_system::{Pallet, Call, Config, Storage, Event<T>},
		Balances: pallet_balances::{Pallet, Call, Storage, Config<T>, Event<T>},
		Crowdloan: pallet_crowdloan_rewards::{Pallet, Call, Storage, Event<T>},
		ParachainSystem: cumulus_pallet_parachain_system::{Pallet, Call, Storage, Inherent, Event<T>},
		Utility: pallet_utility::{Pallet, Call, Storage, Event},
	}
);

parameter_types! {
	pub ParachainId: cumulus_primitives_core::ParaId = 100.into();
}

impl cumulus_pallet_parachain_system::Config for Test {
	type SelfParaId = ParachainId;
	type Event = Event;
	type OnValidationData = ();
	type OutboundXcmpMessageSource = ();
	type XcmpMessageHandler = ();
	type ReservedXcmpWeight = ();
	type DmpMessageHandler = ();
	type ReservedDmpWeight = ();
}

parameter_types! {
	pub const BlockHashCount: u64 = 250;
	pub BlockWeights: frame_system::limits::BlockWeights =
		frame_system::limits::BlockWeights::simple_max(1024);
}

impl frame_system::Config for Test {
	type BaseCallFilter = ();
	type BlockWeights = ();
	type BlockLength = ();
	type Origin = Origin;
	type Index = u64;
	type Call = Call;
	type BlockNumber = u64;
	type Hash = H256;
	type Hashing = BlakeTwo256;
	type AccountId = u64;
	type Lookup = IdentityLookup<Self::AccountId>;
	type Header = Header;
	type Event = Event;
	type BlockHashCount = BlockHashCount;
	type DbWeight = ();
	type Version = ();
	type PalletInfo = PalletInfo;
	type AccountData = pallet_balances::AccountData<Balance>;
	type OnNewAccount = ();
	type OnKilledAccount = ();
	type OnSetCode = cumulus_pallet_parachain_system::ParachainSetCode<Self>;
	type SystemWeightInfo = ();
	type SS58Prefix = ();
}

parameter_types! {
	pub const ExistentialDeposit: u128 = 1;
}

impl pallet_balances::Config for Test {
	type MaxReserves = ();
	type ReserveIdentifier = [u8; 8];
	type MaxLocks = ();
	type Balance = Balance;
	type Event = Event;
	type DustRemoval = ();
	type ExistentialDeposit = ExistentialDeposit;
	type AccountStore = System;
	type WeightInfo = ();
}

parameter_types! {
	pub const TestMaxInitContributors: u32 = 8;
	pub const TestMinimumReward: u128 = 0;
	pub const TestInitialized: bool = false;
	pub const TestInitializationPayment: Perbill = Perbill::from_percent(20);
	pub const TestRewardAddressRelayVoteThreshold: Perbill = Perbill::from_percent(50);
}

impl Config for Test {
	type Event = Event;
	type Initialized = TestInitialized;
	type InitializationPayment = TestInitializationPayment;
	type MaxInitContributors = TestMaxInitContributors;
	type MinimumReward = TestMinimumReward;
	type RewardCurrency = Balances;
	type RelayChainAccountId = [u8; 32];
<<<<<<< HEAD
	type RewardAddressRelayVoteThreshold = TestRewardAddressRelayVoteThreshold;
=======
	type VestingBlockNumber = RelayChainBlockNumber;
	type VestingBlockProvider =
		cumulus_pallet_parachain_system::RelaychainBlockNumberProvider<Self>;
>>>>>>> 5f4e78d1
	type WeightInfo = ();
}

impl pallet_utility::Config for Test {
	type Event = Event;
	type Call = Call;
	type WeightInfo = ();
}

fn genesis(funded_amount: Balance) -> sp_io::TestExternalities {
	let mut storage = frame_system::GenesisConfig::default()
		.build_storage::<Test>()
		.unwrap();
	pallet_crowdloan_rewards::GenesisConfig::<Test> { funded_amount }
		.assimilate_storage(&mut storage)
		.expect("Pallet balances storage can be assimilated");

	let mut ext = sp_io::TestExternalities::from(storage);
	ext.execute_with(|| System::set_block_number(1));
	ext
}

pub type UtilityCall = pallet_utility::Call<Test>;

pub(crate) fn get_ed25519_pairs(num: u32) -> Vec<ed25519::Pair> {
	let seed: u128 = 12345678901234567890123456789012;
	let mut pairs = Vec::new();
	for i in 0..num {
		pairs.push(ed25519::Pair::from_seed(
			(seed.clone() + i as u128)
				.to_string()
				.as_bytes()
				.try_into()
				.unwrap(),
		))
	}
	pairs
}

pub(crate) fn empty() -> sp_io::TestExternalities {
	genesis(2500u32.into())
}

pub(crate) fn events() -> Vec<super::Event<Test>> {
	System::events()
		.into_iter()
		.map(|r| r.event)
		.filter_map(|e| {
			if let Event::Crowdloan(inner) = e {
				Some(inner)
			} else {
				None
			}
		})
		.collect::<Vec<_>>()
}

pub(crate) fn batch_events() -> Vec<pallet_utility::Event> {
	System::events()
		.into_iter()
		.map(|r| r.event)
		.filter_map(|e| {
			if let Event::Utility(inner) = e {
				Some(inner)
			} else {
				None
			}
		})
		.collect::<Vec<_>>()
}

pub(crate) fn roll_to(n: u64) {
	while System::block_number() < n {
		// Relay chain Stuff. I might actually set this to a number different than N
		let sproof_builder = RelayStateSproofBuilder::default();
		let (relay_parent_storage_root, relay_chain_state) =
			sproof_builder.into_state_root_and_proof();
		let vfp = PersistedValidationData {
			relay_parent_number: (System::block_number() + 1u64) as RelayChainBlockNumber,
			relay_parent_storage_root,
			..Default::default()
		};
		let inherent_data = {
			let mut inherent_data = InherentData::default();
			let system_inherent_data = ParachainInherentData {
				validation_data: vfp.clone(),
				relay_chain_state,
				downward_messages: Default::default(),
				horizontal_messages: Default::default(),
			};
			inherent_data
				.put_data(
					cumulus_primitives_parachain_inherent::INHERENT_IDENTIFIER,
					&system_inherent_data,
				)
				.expect("failed to put VFP inherent");
			inherent_data
		};

		ParachainSystem::on_initialize(System::block_number());
		ParachainSystem::create_inherent(&inherent_data)
			.expect("got an inherent")
			.dispatch_bypass_filter(RawOrigin::None.into())
			.expect("dispatch succeeded");
		ParachainSystem::on_finalize(System::block_number());

		Crowdloan::on_finalize(System::block_number());
		Balances::on_finalize(System::block_number());
		System::on_finalize(System::block_number());
		System::set_block_number(System::block_number() + 1);
		System::on_initialize(System::block_number());
		Balances::on_initialize(System::block_number());
		Crowdloan::on_initialize(System::block_number());
	}
}<|MERGE_RESOLUTION|>--- conflicted
+++ resolved
@@ -135,13 +135,10 @@
 	type MinimumReward = TestMinimumReward;
 	type RewardCurrency = Balances;
 	type RelayChainAccountId = [u8; 32];
-<<<<<<< HEAD
 	type RewardAddressRelayVoteThreshold = TestRewardAddressRelayVoteThreshold;
-=======
 	type VestingBlockNumber = RelayChainBlockNumber;
 	type VestingBlockProvider =
 		cumulus_pallet_parachain_system::RelaychainBlockNumberProvider<Self>;
->>>>>>> 5f4e78d1
 	type WeightInfo = ();
 }
 
