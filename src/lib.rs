// Copyright 2019-2020 PureStake Inc.
// This file is part of Moonbeam.

// Moonbeam is free software: you can redistribute it and/or modify
// it under the terms of the GNU General Public License as published by
// the Free Software Foundation, either version 3 of the License, or
// (at your option) any later version.

// Moonbeam is distributed in the hope that it will be useful,
// but WITHOUT ANY WARRANTY; without even the implied warranty of
// MERCHANTABILITY or FITNESS FOR A PARTICULAR PURPOSE.  See the
// GNU General Public License for more details.

// You should have received a copy of the GNU General Public License
// along with Moonbeam.  If not, see <http://www.gnu.org/licenses/>.

//! # Crowdloan Rewards Pallet
//!
//! This pallet issues rewards to citizens who participated in a crowdloan on the backing relay
//! chain (eg Kusama) in order to help this parrachain acquire a parachain slot.
//!
//! ## Monetary Policy
//!
//! This is simple and mock for now. We can do whatever we want.
//! This pallet stores a constant  "reward ratio" which is the number of reward tokens to pay per
//! contributed token. In simple cases this can be 1, but needs to be customizeable to allow for
//! vastly differing absolute token supplies between relay and para.
//! Vesting is also linear. No tokens are vested at genesis and they unlock linearly until a
//! predecided block number. Vesting computations happen on demand when payouts are requested. So
//! no block weight is ever wasted on this, and there is no "base-line" cost of updating vestings.
//! Like I said, we can anything we want there. Even a non-linear reward curve to disincentivize
//! whales.
//!
//! ## Payout Mechanism
//!
//! The current payout mechanism requires contributors to claim their payouts. Because they are
//! paying the transaction fees for this themselves, they can do it as often as every block, or
//! wait and claim the entire thing once it is fully vested. We could consider auto payouts if we
//! want.
//!
//! ## Sourcing Contribution Information
//!
//! The pallet can learn about the crowdloan contributions in several ways.
//!
//! * **Through the initialize_reward_vec extrinsic*
//!
//! The simplest way is to call the initialize_reward_vec through a democracy proposal/sudo call.
//! This makes sense in a scenario where the crowdloan took place entirely offchain.
//! This extrinsic initializes the associated and unassociated stoerage with the provided data
//!
//! * **ReadingRelayState**
//!
//! The most elegant, but most complex solution would be for the para to read the contributions
//! directly from the relay state. Blocked by https://github.com/paritytech/cumulus/issues/320 so
//! I won't pursue it further right now. I can't decide whether that would really add security /
//! trustlessness, or is just a sexy blockchain thing to do. Contributors can always audit the
//! democracy proposal and make sure their contribution is in it, so in that sense reading relay state
//! isn't necessary. But if a single contribution is left out, the rest of the contributors might
//! not care enough to delay network launch. The little guy might get censored.

#![cfg_attr(not(feature = "std"), no_std)]

use frame_support::pallet;
pub use pallet::*;
#[cfg(any(test, feature = "runtime-benchmarks"))]
mod benchmarks;
#[cfg(test)]
pub(crate) mod mock;
#[cfg(test)]
mod tests;

#[pallet]
pub mod pallet {

<<<<<<< HEAD
	use frame_support::traits::ExistenceRequirement::KeepAlive;
	use frame_support::{dispatch::fmt::Debug, pallet_prelude::*, traits::Currency, PalletId};
=======
	use frame_support::{
		dispatch::fmt::Debug,
		pallet_prelude::*,
		traits::{Currency, ExistenceRequirement::KeepAlive},
		PalletId,
	};
>>>>>>> d562382f
	use frame_system::pallet_prelude::*;
	use nimbus_primitives::SlotBeacon;
	use sp_core::crypto::AccountId32;
<<<<<<< HEAD
	use sp_runtime::traits::AccountIdConversion;
	use sp_runtime::traits::{Saturating, Verify};
=======
	use sp_runtime::traits::{AccountIdConversion, Saturating, Verify};
>>>>>>> d562382f
	use sp_runtime::{MultiSignature, Perbill, SaturatedConversion};
	use sp_std::{convert::TryInto, vec::Vec};

	/// The Author Filter pallet
	#[pallet::pallet]
	pub struct Pallet<T>(PhantomData<T>);

	pub const PALLET_ID: PalletId = PalletId(*b"Crowdloa");

	pub struct RelayChainBeacon<T>(PhantomData<T>);

	/// Configuration trait of this pallet.
	#[pallet::config]
	pub trait Config: cumulus_pallet_parachain_system::Config + frame_system::Config {
<<<<<<< HEAD
		/// Default number of blocks per round at genesis
		type DefaultBlocksPerRound: Get<u32>;
		/// The period after which the contribution storage can be initialized again
		type MinimumContribution: Get<BalanceOf<Self>>;
=======
>>>>>>> d562382f
		/// The overarching event type
		type Event: From<Event<Self>> + IsType<<Self as frame_system::Config>::Event>;
		/// Checker for the reward vec, is it initalized already?
		type Initialized: Get<bool>;
		/// Percentage to be payed at initialization
		type InitializationPayment: Get<Perbill>;
<<<<<<< HEAD
=======
		/// The minimum contribution to which rewards will be paid.
		type MinimumReward: Get<BalanceOf<Self>>;
>>>>>>> d562382f
		/// The currency in which the rewards will be paid (probably the parachain native currency)
		type RewardCurrency: Currency<Self::AccountId>;
		// TODO What trait bounds do I need here? I think concretely we would
		// be using MultiSigner? Or maybe MultiAccount? I copied these from frame_system
		/// The AccountId type contributors used on the relay chain.
		type RelayChainAccountId: Parameter
			+ Member
			+ MaybeSerializeDeserialize
			+ Ord
			+ Default
			+ Debug
			+ Into<AccountId32>
			+ From<AccountId32>;

		/// The total vesting period. Ideally this should be less than the lease period to ensure
		/// there is no overlap between contributors from two different auctions
		type VestingPeriod: Get<Self::BlockNumber>;
	}
	type RoundIndex = u32;

	pub type BalanceOf<T> = <<T as Config>::RewardCurrency as Currency<
		<T as frame_system::Config>::AccountId,
	>>::Balance;

<<<<<<< HEAD
	#[derive(Copy, Clone, PartialEq, Eq, Encode, Decode, RuntimeDebug)]
	/// The current round index and transition information
	pub struct RoundInfo<BlockNumber> {
		/// Current round index
		pub current: RoundIndex,
		/// The first block of the current round
		pub first: BlockNumber,
		/// The length of the current round in number of blocks
		pub length: u32,
	}
	impl<
			B: Copy
				+ sp_std::ops::Add<Output = B>
				+ sp_std::ops::Sub<Output = B>
				+ From<u32>
				+ PartialOrd,
		> RoundInfo<B>
	{
		pub fn new(current: RoundIndex, first: B, length: u32) -> RoundInfo<B> {
			RoundInfo {
				current,
				first,
				length,
			}
		}
		/// Check if the round should be updated
		pub fn should_update(&self, now: B) -> bool {
			now - self.first >= self.length.into()
		}
		/// New round
		pub fn update(&mut self, now: B) {
			self.current += 1u32;
			self.first = now;
		}
	}
	impl<
			B: Copy
				+ sp_std::ops::Add<Output = B>
				+ sp_std::ops::Sub<Output = B>
				+ From<u32>
				+ PartialOrd,
		> Default for RoundInfo<B>
	{
		fn default() -> RoundInfo<B> {
			RoundInfo::new(0u32, 0u32.into(), 500u32.into())
		}
	}

=======
>>>>>>> d562382f
	/// Stores info about the rewards owed as well as how much has been vested so far.
	/// For a primer on this kind of design, see the recipe on compounding interest
	/// https://substrate.dev/recipes/fixed-point.html#continuously-compounding
	#[derive(Default, Clone, Encode, Decode, RuntimeDebug)]
	pub struct RewardInfo<T: Config> {
		pub total_reward: BalanceOf<T>,
		pub claimed_reward: BalanceOf<T>,
		pub last_paid: T::BlockNumber,
		pub free_claim_done: bool,
	}

<<<<<<< HEAD
	#[pallet::hooks]
	impl<T: Config> Hooks<BlockNumberFor<T>> for Pallet<T> {
		fn on_finalize(n: T::BlockNumber) {
			let slot = RelayChainBeacon::<T>::slot();
			// In the first block of the parachain we need to introduce the relay block related info
			if n == 1u32.into() {
				<InitRelayBlock<T>>::put(slot);
				// Initialize Round Info
				let round: RoundInfo<T::BlockNumber> =
					RoundInfo::new(slot, slot.into(), T::DefaultBlocksPerRound::get());
				<Round<T>>::put(round);
			}
			let mut round = <Round<T>>::get();
			if round.should_update(slot.into()) {
				// mutate round
				round.update(slot.into());
				// pay all stakers for T::BondDuration rounds ago
				Self::pay_contributors(slot.into());
				<Round<T>>::put(round);
=======
	// This hook is in charge of initializing the relay chain height at the first block of the parachain
	#[pallet::hooks]
	impl<T: Config> Hooks<BlockNumberFor<T>> for Pallet<T> {
		fn on_finalize(n: T::BlockNumber) {
			// In the first block of the parachain we need to introduce the relay block related info
			if n == 1u32.into() {
				let slot = cumulus_pallet_parachain_system::Module::<T>::validation_data()
					.expect("validation data was set in parachain system inherent")
					.relay_parent_number;
				<InitRelayBlock<T>>::put(slot);
>>>>>>> d562382f
			}
		}
	}

	#[pallet::call]
	impl<T: Config> Pallet<T> {
		/// Associate a native rewards_destination identity with a crowdloan contribution.
		///
		/// This is an unsigned call because the caller may not have any funds to pay fees with.
		/// This is inspired by Polkadot's claims pallet:
		/// https://github.com/paritytech/polkadot/blob/master/runtime/common/src/claims.rs
		///
		/// The contributor needs to issue an additional addmemo transaction if it wants to receive
		/// the reward in a parachain native account. For the moment I will leave this function here
		/// just in case the contributor forgot to add such a memo field. Whenever we can read the
		/// state of the relay chain, we should first check whether that memo field exists in the
		/// contribution
		#[pallet::weight(0)]
		pub fn associate_native_identity(
			origin: OriginFor<T>,
			reward_account: T::AccountId,
			relay_account: T::RelayChainAccountId,
			proof: MultiSignature,
		) -> DispatchResultWithPostInfo {
			ensure_signed(origin)?;

			// Check the proof:
			// 1. Is signed by an actual unassociated contributor
			// 2. Signs a valid native identity
			// Check the proof. The Proof consists of a Signature of the rewarded account with the
			// claimer key
			let payload = reward_account.encode();
			ensure!(
				proof.verify(payload.as_slice(), &relay_account.clone().into()),
				Error::<T>::InvalidClaimSignature
			);

			// We ensure the relay chain id wast not yet associated to avoid multi-claiming
			ensure!(
				ClaimedRelayChainIds::<T>::get(&relay_account).is_none(),
				Error::<T>::AlreadyAssociated
			);

			// Upon error this should check the relay chain state in this case
			let mut reward_info = UnassociatedContributions::<T>::get(&relay_account)
				.ok_or(Error::<T>::NoAssociatedClaim)?;

			// Make the first payment
			let first_payment = T::InitializationPayment::get() * reward_info.total_reward;

			T::RewardCurrency::transfer(
				&PALLET_ID.into_account(),
				&reward_account,
				first_payment,
				KeepAlive,
			)?;

			Self::deposit_event(Event::InitialPaymentMade(
				reward_account.clone(),
				first_payment,
			));

			reward_info.claimed_reward = first_payment;

			// Insert on payable
			AccountsPayable::<T>::insert(&reward_account, &reward_info);

			// Remove from unassociated
			<UnassociatedContributions<T>>::remove(&relay_account);

			// Insert in mapping
			ClaimedRelayChainIds::<T>::insert(&relay_account, ());

			// Emit Event
			Self::deposit_event(Event::NativeIdentityAssociated(
				relay_account,
				reward_account,
				reward_info.total_reward,
			));

			Ok(Default::default())
		}

		/// First claim for collecting vested tokens. This one is free
		#[pallet::weight((0, DispatchClass::Normal, Pays::No))]
		pub fn my_first_claim(origin: OriginFor<T>) -> DispatchResultWithPostInfo {
			let payee = ensure_signed(origin)?;

			// Calculate the vested amount on demand.
			let info = AccountsPayable::<T>::get(&payee).ok_or(Error::<T>::NoAssociatedClaim)?;

			ensure!(
				info.free_claim_done == false,
				Error::<T>::FirstClaimAlreadyDone
			);
			ensure!(
				info.claimed_reward < info.total_reward,
				Error::<T>::RewardsAlreadyClaimed
			);

			Self::make_vested_payment(info, payee.clone(), true)
		}

		/// Collect whatever portion of your reward are currently vested.
		#[pallet::weight(0)]
		pub fn show_me_the_money(origin: OriginFor<T>) -> DispatchResultWithPostInfo {
			let payee = ensure_signed(origin)?;

<<<<<<< HEAD
			// Calculate the vested amount on demand.
			let mut info =
				AccountsPayable::<T>::get(&payee).ok_or(Error::<T>::NoAssociatedClaim)?;
=======
			// Calculate the veted amount on demand.
			let info = AccountsPayable::<T>::get(&payee).ok_or(Error::<T>::NoAssociatedClaim)?;
>>>>>>> d562382f
			ensure!(
				info.claimed_reward < info.total_reward,
				Error::<T>::RewardsAlreadyClaimed
			);
<<<<<<< HEAD

			ensure!(
				info.total_reward > T::MinimumContribution::get(),
				Error::<T>::ContributionNotHighEnough
			);

			// Vesting is done in relation with the relay chain slot
			let now: T::BlockNumber = RelayChainBeacon::<T>::slot().into();

			// Substract the first payment from the vested amount
			let first_paid = T::InitializationPayment::get() * info.total_reward;

			let payable_per_block = (info.total_reward - first_paid)
				/ T::VestingPeriod::get()
					.saturated_into::<u128>()
					.try_into()
					.ok()
					.ok_or(Error::<T>::WrongConversionU128ToBalance)?; //TODO safe math;

			let payable_period = now.saturating_sub(info.last_paid);

			let pay_period_as_balance: BalanceOf<T> = payable_period
				.saturated_into::<u128>()
				.try_into()
				.ok()
				.ok_or(Error::<T>::WrongConversionU128ToBalance)?;

			// If the period is bigger than whats missing to pay, then return whats missing to pay
			let payable_amount = if pay_period_as_balance.saturating_mul(payable_per_block)
				< info.total_reward.saturating_sub(info.claimed_reward)
			{
				pay_period_as_balance.saturating_mul(payable_per_block)
			} else {
				info.total_reward.saturating_sub(info.claimed_reward)
			};

			// Update the stored info
			info.last_paid = now;
			info.claimed_reward = info.claimed_reward.saturating_add(payable_amount);
			AccountsPayable::<T>::insert(&payee, &info);

			// Make the payment
			// TODO where are these reward funds coming from? Currently I'm just minting them right here.
			// 1. We could have an associated type to absorb the imbalance.
			// 2. We could have this pallet control a pot of funds, and initialize it at genesis.
			T::RewardCurrency::transfer(
				&PALLET_ID.into_account(),
				&payee,
				payable_amount,
				KeepAlive,
			)?;

			//	T::RewardCurrency::deposit_creating(&payee, payable_amount);

			// Emit event
			Self::deposit_event(Event::RewardsPaid(payee, payable_amount));
=======
>>>>>>> d562382f

			Self::make_vested_payment(info, payee.clone(), false)
		}

		/// Update reward address. To determine whether its something we want to keep
		#[pallet::weight(0)]
		pub fn update_reward_address(
			origin: OriginFor<T>,
			new_reward_account: T::AccountId,
		) -> DispatchResultWithPostInfo {
			let signer = ensure_signed(origin)?;

			// Calculate the veted amount on demand.
			let mut info =
				AccountsPayable::<T>::get(&signer).ok_or(Error::<T>::NoAssociatedClaim)?;

			if let Some(info_existing_account) = AccountsPayable::<T>::get(&new_reward_account) {
				info.total_reward = info
					.total_reward
					.saturating_add(info_existing_account.total_reward);
				info.claimed_reward = info
					.claimed_reward
					.saturating_add(info_existing_account.claimed_reward);
			}

			// Remove previous rewarded account
			AccountsPayable::<T>::remove(&signer);

			// Update new rewarded acount
			AccountsPayable::<T>::insert(&new_reward_account, &info);

			// Emit event
			Self::deposit_event(Event::RewardAddressUpdated(signer, new_reward_account));

			Ok(Default::default())
		}

		/// Initialize the reward distribution storage. It shortcuts whenever an error is found
		/// We can change this behavior to check this beforehand if we prefer
		/// We only set this to "initialized" once we receive index==limit
		/// This is expected to be executed with batch_all, that atomically initializes contributions
		/// TODO Should we perform sanity checks here? (i.e., min contribution)
		#[pallet::weight(0)]
		pub fn initialize_reward_vec(
			origin: OriginFor<T>,
			rewards: Vec<(T::RelayChainAccountId, Option<T::AccountId>, BalanceOf<T>)>,
			index: u32,
			limit: u32,
		) -> DispatchResultWithPostInfo {
			ensure_root(origin)?;
			//let now = frame_system::Pallet::<T>::block_number();
			let initialized = <Initialized<T>>::get();
			ensure!(
				initialized == false,
				Error::<T>::RewardVecAlreadyInitialized
			);

			for (relay_account, native_account, reward) in &rewards {
				if ClaimedRelayChainIds::<T>::get(&relay_account).is_some()
					|| UnassociatedContributions::<T>::get(&relay_account).is_some()
				{
					// Dont fail as this is supposed to be called with batch calls and we
					// dont want to stall the rest of the contributions
					Self::deposit_event(Event::InitializedAlreadyInitializedAccount(
						relay_account.clone(),
						native_account.clone(),
						*reward,
					));
					continue;
				}

				if *reward < T::MinimumReward::get() {
					// Dont fail as this is supposed to be called with batch calls and we
					// dont want to stall the rest of the contributions
					Self::deposit_event(Event::InitializedAccountWithNotEnoughContribution(
						relay_account.clone(),
						native_account.clone(),
						*reward,
					));
					continue;
				}

<<<<<<< HEAD
				let total_payment = BalanceOf::<T>::from(*contribution)
					.saturating_mul(BalanceOf::<T>::from(reward_ratio));

				// If we have a native_account, we make the payment
				let initial_payment = if let Some(native_account) = native_account {
					let first_payment = T::InitializationPayment::get() * total_payment;
=======
				// If we have a native_account, we make the payment
				let initial_payment = if let Some(native_account) = native_account {
					let first_payment = T::InitializationPayment::get() * (*reward);
>>>>>>> d562382f
					T::RewardCurrency::transfer(
						&PALLET_ID.into_account(),
						&native_account,
						first_payment,
						KeepAlive,
					)?;
					Self::deposit_event(Event::InitialPaymentMade(
						native_account.clone(),
						first_payment,
					));
					first_payment
				} else {
					0u32.into()
				};

				// We need to calculate the vesting based on the relay block number
				let reward_info = RewardInfo {
<<<<<<< HEAD
					total_reward: total_payment,
					claimed_reward: initial_payment,
					last_paid: <InitRelayBlock<T>>::get().into(),
=======
					total_reward: *reward,
					claimed_reward: initial_payment,
					last_paid: <InitRelayBlock<T>>::get().into(),
					free_claim_done: false,
>>>>>>> d562382f
				};

				if let Some(native_account) = native_account {
					AccountsPayable::<T>::insert(native_account, reward_info);
					ClaimedRelayChainIds::<T>::insert(relay_account, ());
				} else {
					UnassociatedContributions::<T>::insert(relay_account, reward_info);
				}
			}
<<<<<<< HEAD
			if index + contributions.len() as u32 == limit {
				<Initialized<T>>::put(true);
=======
			// Let's ensure we can close initialization
			if index + rewards.len() as u32 == limit {
				let claimed_rewards = AccountsPayable::<T>::iter().fold(
					0u32.into(),
					|acc: BalanceOf<T>, (_, reward_info)| {
						acc + reward_info.total_reward - reward_info.claimed_reward
					},
				);
				let unassociated_rewards = UnassociatedContributions::<T>::iter()
					.fold(0u32.into(), |acc: BalanceOf<T>, (_, reward_info)| {
						acc + reward_info.total_reward
					});
				ensure!(
					claimed_rewards + unassociated_rewards == Self::pot(),
					Error::<T>::RewardsDoNotMatchFund
				);
				<Initialized<T>>::put(true);
			}
			Ok(Default::default())
		}
	}

	impl<T: Config> Pallet<T> {
		/// The account ID that holds the Crowdloan's funds
		pub fn account_id() -> T::AccountId {
			PALLET_ID.into_account()
		}
		/// The Account Id's balance
		fn pot() -> BalanceOf<T> {
			T::RewardCurrency::free_balance(&Self::account_id())
		}
		/// Make a vested payment
		fn make_vested_payment(
			mut info: RewardInfo<T>,
			payee: T::AccountId,
			is_first_payment: bool,
		) -> DispatchResultWithPostInfo {
			// Vesting is done in relation with the relay chain slot
			let now: T::BlockNumber =
				cumulus_pallet_parachain_system::Module::<T>::validation_data()
					.expect("validation data was set in parachain system inherent")
					.relay_parent_number
					.into();

			// Substract the first payment from the vested amount
			let first_paid = T::InitializationPayment::get() * info.total_reward;

			let payable_per_block = (info.total_reward - first_paid)
				/ T::VestingPeriod::get()
					.saturated_into::<u128>()
					.try_into()
					.ok()
					.ok_or(Error::<T>::WrongConversionU128ToBalance)?; //TODO safe math;

			let payable_period = now.saturating_sub(info.last_paid);

			let pay_period_as_balance: BalanceOf<T> = payable_period
				.saturated_into::<u128>()
				.try_into()
				.ok()
				.ok_or(Error::<T>::WrongConversionU128ToBalance)?;

			// If the period is bigger than whats missing to pay, then return whats missing to pay
			let payable_amount = if pay_period_as_balance.saturating_mul(payable_per_block)
				< info.total_reward.saturating_sub(info.claimed_reward)
			{
				pay_period_as_balance.saturating_mul(payable_per_block)
			} else {
				info.total_reward.saturating_sub(info.claimed_reward)
			};

			// Update the stored info
			info.last_paid = now;
			// Does this come from first payment?
			if is_first_payment {
				info.free_claim_done = true;
>>>>>>> d562382f
			}
			info.claimed_reward = info.claimed_reward.saturating_add(payable_amount);
			AccountsPayable::<T>::insert(&payee, &info);

			// This pallet controls an amount of funds and transfers them to each of the contributors
			//TODO: contributors should have the balance locked for tranfers but not for democracy
			T::RewardCurrency::transfer(
				&PALLET_ID.into_account(),
				&payee,
				payable_amount,
				KeepAlive,
			)?;
			// Emit event
			Self::deposit_event(Event::RewardsPaid(payee, payable_amount));
			Ok(Default::default())
		}
	}

	impl<T: cumulus_pallet_parachain_system::Config> SlotBeacon for RelayChainBeacon<T> {
		fn slot() -> u32 {
			cumulus_pallet_parachain_system::Module::<T>::validation_data()
				.expect("validation data was set in parachain system inherent")
				.relay_parent_number
		}
	}

	impl<T: Config> Pallet<T> {
		fn pay_contributors(now: T::BlockNumber) {
			let enumerated: Vec<_> = AccountsPayable::<T>::iter().collect();
			for (payee, mut info) in enumerated {
				if info.total_reward == info.claimed_reward {
					continue;
				}
				let payable_per_block = info.total_reward
					/ T::VestingPeriod::get()
						.saturated_into::<u128>()
						.try_into()
						.ok()
						.unwrap(); //TODO safe math;

				let payable_period = now.saturating_sub(info.last_paid);
				let pay_period_as_balance: BalanceOf<T> = payable_period
					.saturated_into::<u128>()
					.try_into()
					.ok()
					.unwrap();

				// If the period is bigger than whats missing to pay, then return whats missing to pay
				let payable_amount = if pay_period_as_balance.saturating_mul(payable_per_block)
					< info.total_reward.saturating_sub(info.claimed_reward)
				{
					pay_period_as_balance.saturating_mul(payable_per_block)
				} else {
					info.total_reward.saturating_sub(info.claimed_reward)
				};

				// Update the stored info
				info.last_paid = now;
				info.claimed_reward = info.claimed_reward.saturating_add(payable_amount);
				AccountsPayable::<T>::insert(&payee, &info);

				// Make the payment
				// TODO where are these reward funds coming from? Currently I'm just minting them right here.
				// 1. We could have an associated type to absorb the imbalance.
				// 2. We could have this pallet control a pot of funds, and initialize it at genesis.
				T::RewardCurrency::deposit_creating(&payee, payable_amount);

				// Emit event
				Self::deposit_event(Event::RewardsPaid(payee, payable_amount));
			}
		}

		/// The account ID that holds the Charity's funds
		pub fn account_id() -> T::AccountId {
			PALLET_ID.into_account()
		}

		/// The Charity's balance
		fn pot() -> BalanceOf<T> {
			T::RewardCurrency::free_balance(&Self::account_id())
		}
	}

	#[pallet::error]
	pub enum Error<T> {
		/// User trying to associate a native identity with a relay chain identity for posterior
		/// reward claiming provided an already associated relay chain identity
		AlreadyAssociated,
<<<<<<< HEAD
		/// The contribution is not high enough to be eligible for rewards
		ContributionNotHighEnough,
		/// Current Lease Period has already been initialized
		CurrentLeasePeriodAlreadyInitialized,
=======
		/// First claim already done
		FirstClaimAlreadyDone,
		/// The contribution is not high enough to be eligible for rewards
		RewardNotHighEnough,
>>>>>>> d562382f
		/// User trying to associate a native identity with a relay chain identity for posterior
		/// reward claiming provided a wrong signature
		InvalidClaimSignature,
		/// User trying to claim the first free reward provided the wrong signature
		InvalidFreeClaimSignature,
		/// User trying to claim an award did not have an claim associated with it. This may mean
		/// they did not contribute to the crowdloan, or they have not yet associated a native id
		/// with their contribution
		NoAssociatedClaim,
		/// User trying to claim rewards has already claimed all rewards associated with its
		/// identity and contribution
		RewardsAlreadyClaimed,
		/// Reward vec has already been initialized
		RewardVecAlreadyInitialized,
<<<<<<< HEAD
=======
		/// Reward vec has already been initialized
		RewardsDoNotMatchFund,
>>>>>>> d562382f
		/// Invalid conversion while calculating payable amount
		WrongConversionU128ToBalance,
	}

	#[pallet::genesis_config]
	pub struct GenesisConfig<T: Config> {
<<<<<<< HEAD
		/// Contributions that have a native account id associated already.
		pub associated: Vec<(T::RelayChainAccountId, T::AccountId, u32)>,
		/// Contributions that will need a native account id to be associated through an extrinsic.
		pub unassociated: Vec<(T::RelayChainAccountId, u32)>,
		/// The ratio of (reward tokens to be paid) / (relay chain funds contributed)
		/// This is dead stupid simple using a u32. So the reward amount has to be an integer
		/// multiple of the contribution amount. A better fixed-ratio solution would be
		/// https://crates.parity.io/sp_arithmetic/fixed_point/struct.FixedU128.html
		/// We could also do something fancy and non-linear if the need arises.
		pub reward_ratio: u32,
		/// We could also do something fancy and non-linear if the need arises.
=======
		/// The amount of funds this pallet controls
>>>>>>> d562382f
		pub funded_amount: BalanceOf<T>,
	}

	#[cfg(feature = "std")]
	impl<T: Config> Default for GenesisConfig<T> {
		fn default() -> Self {
			Self {
<<<<<<< HEAD
				associated: Vec::new(),
				unassociated: Vec::new(),
				reward_ratio: 1,
=======
>>>>>>> d562382f
				funded_amount: 1u32.into(),
			}
		}
	}

	#[pallet::genesis_build]
	impl<T: Config> GenesisBuild<T> for GenesisConfig<T> {
<<<<<<< HEAD
		fn build(&self) {
			T::RewardCurrency::make_free_balance_be(&Pallet::<T>::account_id(), self.funded_amount);
			let round: RoundInfo<T::BlockNumber> =
				RoundInfo::new(1u32, 0u32.into(), T::DefaultBlocksPerRound::get());
			<Round<T>>::put(round);
=======
		// This sets the funds of the crowdloan pallet
		fn build(&self) {
			T::RewardCurrency::deposit_creating(&Pallet::<T>::account_id(), self.funded_amount);
>>>>>>> d562382f
		}
	}

	#[pallet::storage]
	#[pallet::getter(fn accounts_payable)]
	pub type AccountsPayable<T: Config> =
		StorageMap<_, Blake2_128Concat, T::AccountId, RewardInfo<T>>;
	#[pallet::storage]
	#[pallet::getter(fn claimed_relay_chain_ids)]
	pub type ClaimedRelayChainIds<T: Config> =
		StorageMap<_, Blake2_128Concat, T::RelayChainAccountId, ()>;
	#[pallet::storage]
	#[pallet::getter(fn unassociated_contributions)]
	pub type UnassociatedContributions<T: Config> =
		StorageMap<_, Blake2_128Concat, T::RelayChainAccountId, RewardInfo<T>>;
	#[pallet::storage]
	#[pallet::getter(fn initialized)]
	pub type Initialized<T: Config> = StorageValue<_, bool, ValueQuery, T::Initialized>;

	#[pallet::storage]
<<<<<<< HEAD
	#[pallet::getter(fn round)]
	/// Current round index and next round scheduled transition
	type Round<T: Config> = StorageValue<_, RoundInfo<T::BlockNumber>, ValueQuery>;

	#[pallet::storage]
=======
>>>>>>> d562382f
	#[pallet::getter(fn init_relay_block)]
	/// Relay block height at the initialization of the pallet
	type InitRelayBlock<T: Config> = StorageValue<_, u32, ValueQuery>;

	#[pallet::event]
	#[pallet::generate_deposit(fn deposit_event)]
	pub enum Event<T: Config> {
		/// The initial payment of InitializationPayment % was paid
		InitialPaymentMade(T::AccountId, BalanceOf<T>),
		/// Someone has proven they made a contribution and associated a native identity with it.
		/// Data is the relay account,  native account and the total amount of _rewards_ that will be paid
		NativeIdentityAssociated(T::RelayChainAccountId, T::AccountId, BalanceOf<T>),
		/// A contributor has claimed some rewards.
		/// Data is the account getting paid and the amount of rewards paid.
		RewardsPaid(T::AccountId, BalanceOf<T>),
		/// A contributor has updated the reward address.
		RewardAddressUpdated(T::AccountId, T::AccountId),
		/// When initializing the reward vec an already initialized account was found
		InitializedAlreadyInitializedAccount(
			T::RelayChainAccountId,
			Option<T::AccountId>,
			BalanceOf<T>,
		),
		/// When initializing the reward vec an already initialized account was found
		InitializedAccountWithNotEnoughContribution(
			T::RelayChainAccountId,
			Option<T::AccountId>,
			BalanceOf<T>,
		),
	}
}<|MERGE_RESOLUTION|>--- conflicted
+++ resolved
@@ -72,26 +72,15 @@
 #[pallet]
 pub mod pallet {
 
-<<<<<<< HEAD
-	use frame_support::traits::ExistenceRequirement::KeepAlive;
-	use frame_support::{dispatch::fmt::Debug, pallet_prelude::*, traits::Currency, PalletId};
-=======
 	use frame_support::{
 		dispatch::fmt::Debug,
 		pallet_prelude::*,
 		traits::{Currency, ExistenceRequirement::KeepAlive},
 		PalletId,
 	};
->>>>>>> d562382f
 	use frame_system::pallet_prelude::*;
-	use nimbus_primitives::SlotBeacon;
 	use sp_core::crypto::AccountId32;
-<<<<<<< HEAD
-	use sp_runtime::traits::AccountIdConversion;
-	use sp_runtime::traits::{Saturating, Verify};
-=======
 	use sp_runtime::traits::{AccountIdConversion, Saturating, Verify};
->>>>>>> d562382f
 	use sp_runtime::{MultiSignature, Perbill, SaturatedConversion};
 	use sp_std::{convert::TryInto, vec::Vec};
 
@@ -106,24 +95,14 @@
 	/// Configuration trait of this pallet.
 	#[pallet::config]
 	pub trait Config: cumulus_pallet_parachain_system::Config + frame_system::Config {
-<<<<<<< HEAD
-		/// Default number of blocks per round at genesis
-		type DefaultBlocksPerRound: Get<u32>;
-		/// The period after which the contribution storage can be initialized again
-		type MinimumContribution: Get<BalanceOf<Self>>;
-=======
->>>>>>> d562382f
 		/// The overarching event type
 		type Event: From<Event<Self>> + IsType<<Self as frame_system::Config>::Event>;
 		/// Checker for the reward vec, is it initalized already?
 		type Initialized: Get<bool>;
 		/// Percentage to be payed at initialization
 		type InitializationPayment: Get<Perbill>;
-<<<<<<< HEAD
-=======
 		/// The minimum contribution to which rewards will be paid.
 		type MinimumReward: Get<BalanceOf<Self>>;
->>>>>>> d562382f
 		/// The currency in which the rewards will be paid (probably the parachain native currency)
 		type RewardCurrency: Currency<Self::AccountId>;
 		// TODO What trait bounds do I need here? I think concretely we would
@@ -142,63 +121,11 @@
 		/// there is no overlap between contributors from two different auctions
 		type VestingPeriod: Get<Self::BlockNumber>;
 	}
-	type RoundIndex = u32;
 
 	pub type BalanceOf<T> = <<T as Config>::RewardCurrency as Currency<
 		<T as frame_system::Config>::AccountId,
 	>>::Balance;
 
-<<<<<<< HEAD
-	#[derive(Copy, Clone, PartialEq, Eq, Encode, Decode, RuntimeDebug)]
-	/// The current round index and transition information
-	pub struct RoundInfo<BlockNumber> {
-		/// Current round index
-		pub current: RoundIndex,
-		/// The first block of the current round
-		pub first: BlockNumber,
-		/// The length of the current round in number of blocks
-		pub length: u32,
-	}
-	impl<
-			B: Copy
-				+ sp_std::ops::Add<Output = B>
-				+ sp_std::ops::Sub<Output = B>
-				+ From<u32>
-				+ PartialOrd,
-		> RoundInfo<B>
-	{
-		pub fn new(current: RoundIndex, first: B, length: u32) -> RoundInfo<B> {
-			RoundInfo {
-				current,
-				first,
-				length,
-			}
-		}
-		/// Check if the round should be updated
-		pub fn should_update(&self, now: B) -> bool {
-			now - self.first >= self.length.into()
-		}
-		/// New round
-		pub fn update(&mut self, now: B) {
-			self.current += 1u32;
-			self.first = now;
-		}
-	}
-	impl<
-			B: Copy
-				+ sp_std::ops::Add<Output = B>
-				+ sp_std::ops::Sub<Output = B>
-				+ From<u32>
-				+ PartialOrd,
-		> Default for RoundInfo<B>
-	{
-		fn default() -> RoundInfo<B> {
-			RoundInfo::new(0u32, 0u32.into(), 500u32.into())
-		}
-	}
-
-=======
->>>>>>> d562382f
 	/// Stores info about the rewards owed as well as how much has been vested so far.
 	/// For a primer on this kind of design, see the recipe on compounding interest
 	/// https://substrate.dev/recipes/fixed-point.html#continuously-compounding
@@ -210,38 +137,16 @@
 		pub free_claim_done: bool,
 	}
 
-<<<<<<< HEAD
-	#[pallet::hooks]
-	impl<T: Config> Hooks<BlockNumberFor<T>> for Pallet<T> {
-		fn on_finalize(n: T::BlockNumber) {
-			let slot = RelayChainBeacon::<T>::slot();
-			// In the first block of the parachain we need to introduce the relay block related info
-			if n == 1u32.into() {
-				<InitRelayBlock<T>>::put(slot);
-				// Initialize Round Info
-				let round: RoundInfo<T::BlockNumber> =
-					RoundInfo::new(slot, slot.into(), T::DefaultBlocksPerRound::get());
-				<Round<T>>::put(round);
-			}
-			let mut round = <Round<T>>::get();
-			if round.should_update(slot.into()) {
-				// mutate round
-				round.update(slot.into());
-				// pay all stakers for T::BondDuration rounds ago
-				Self::pay_contributors(slot.into());
-				<Round<T>>::put(round);
-=======
 	// This hook is in charge of initializing the relay chain height at the first block of the parachain
 	#[pallet::hooks]
 	impl<T: Config> Hooks<BlockNumberFor<T>> for Pallet<T> {
 		fn on_finalize(n: T::BlockNumber) {
 			// In the first block of the parachain we need to introduce the relay block related info
 			if n == 1u32.into() {
-				let slot = cumulus_pallet_parachain_system::Module::<T>::validation_data()
+				let slot = cumulus_pallet_parachain_system::Pallet::<T>::validation_data()
 					.expect("validation data was set in parachain system inherent")
 					.relay_parent_number;
 				<InitRelayBlock<T>>::put(slot);
->>>>>>> d562382f
 			}
 		}
 	}
@@ -350,77 +255,12 @@
 		pub fn show_me_the_money(origin: OriginFor<T>) -> DispatchResultWithPostInfo {
 			let payee = ensure_signed(origin)?;
 
-<<<<<<< HEAD
-			// Calculate the vested amount on demand.
-			let mut info =
-				AccountsPayable::<T>::get(&payee).ok_or(Error::<T>::NoAssociatedClaim)?;
-=======
 			// Calculate the veted amount on demand.
 			let info = AccountsPayable::<T>::get(&payee).ok_or(Error::<T>::NoAssociatedClaim)?;
->>>>>>> d562382f
 			ensure!(
 				info.claimed_reward < info.total_reward,
 				Error::<T>::RewardsAlreadyClaimed
 			);
-<<<<<<< HEAD
-
-			ensure!(
-				info.total_reward > T::MinimumContribution::get(),
-				Error::<T>::ContributionNotHighEnough
-			);
-
-			// Vesting is done in relation with the relay chain slot
-			let now: T::BlockNumber = RelayChainBeacon::<T>::slot().into();
-
-			// Substract the first payment from the vested amount
-			let first_paid = T::InitializationPayment::get() * info.total_reward;
-
-			let payable_per_block = (info.total_reward - first_paid)
-				/ T::VestingPeriod::get()
-					.saturated_into::<u128>()
-					.try_into()
-					.ok()
-					.ok_or(Error::<T>::WrongConversionU128ToBalance)?; //TODO safe math;
-
-			let payable_period = now.saturating_sub(info.last_paid);
-
-			let pay_period_as_balance: BalanceOf<T> = payable_period
-				.saturated_into::<u128>()
-				.try_into()
-				.ok()
-				.ok_or(Error::<T>::WrongConversionU128ToBalance)?;
-
-			// If the period is bigger than whats missing to pay, then return whats missing to pay
-			let payable_amount = if pay_period_as_balance.saturating_mul(payable_per_block)
-				< info.total_reward.saturating_sub(info.claimed_reward)
-			{
-				pay_period_as_balance.saturating_mul(payable_per_block)
-			} else {
-				info.total_reward.saturating_sub(info.claimed_reward)
-			};
-
-			// Update the stored info
-			info.last_paid = now;
-			info.claimed_reward = info.claimed_reward.saturating_add(payable_amount);
-			AccountsPayable::<T>::insert(&payee, &info);
-
-			// Make the payment
-			// TODO where are these reward funds coming from? Currently I'm just minting them right here.
-			// 1. We could have an associated type to absorb the imbalance.
-			// 2. We could have this pallet control a pot of funds, and initialize it at genesis.
-			T::RewardCurrency::transfer(
-				&PALLET_ID.into_account(),
-				&payee,
-				payable_amount,
-				KeepAlive,
-			)?;
-
-			//	T::RewardCurrency::deposit_creating(&payee, payable_amount);
-
-			// Emit event
-			Self::deposit_event(Event::RewardsPaid(payee, payable_amount));
-=======
->>>>>>> d562382f
 
 			Self::make_vested_payment(info, payee.clone(), false)
 		}
@@ -503,18 +343,9 @@
 					continue;
 				}
 
-<<<<<<< HEAD
-				let total_payment = BalanceOf::<T>::from(*contribution)
-					.saturating_mul(BalanceOf::<T>::from(reward_ratio));
-
-				// If we have a native_account, we make the payment
-				let initial_payment = if let Some(native_account) = native_account {
-					let first_payment = T::InitializationPayment::get() * total_payment;
-=======
 				// If we have a native_account, we make the payment
 				let initial_payment = if let Some(native_account) = native_account {
 					let first_payment = T::InitializationPayment::get() * (*reward);
->>>>>>> d562382f
 					T::RewardCurrency::transfer(
 						&PALLET_ID.into_account(),
 						&native_account,
@@ -532,16 +363,10 @@
 
 				// We need to calculate the vesting based on the relay block number
 				let reward_info = RewardInfo {
-<<<<<<< HEAD
-					total_reward: total_payment,
-					claimed_reward: initial_payment,
-					last_paid: <InitRelayBlock<T>>::get().into(),
-=======
 					total_reward: *reward,
 					claimed_reward: initial_payment,
 					last_paid: <InitRelayBlock<T>>::get().into(),
 					free_claim_done: false,
->>>>>>> d562382f
 				};
 
 				if let Some(native_account) = native_account {
@@ -551,10 +376,6 @@
 					UnassociatedContributions::<T>::insert(relay_account, reward_info);
 				}
 			}
-<<<<<<< HEAD
-			if index + contributions.len() as u32 == limit {
-				<Initialized<T>>::put(true);
-=======
 			// Let's ensure we can close initialization
 			if index + rewards.len() as u32 == limit {
 				let claimed_rewards = AccountsPayable::<T>::iter().fold(
@@ -594,7 +415,7 @@
 		) -> DispatchResultWithPostInfo {
 			// Vesting is done in relation with the relay chain slot
 			let now: T::BlockNumber =
-				cumulus_pallet_parachain_system::Module::<T>::validation_data()
+				cumulus_pallet_parachain_system::Pallet::<T>::validation_data()
 					.expect("validation data was set in parachain system inherent")
 					.relay_parent_number
 					.into();
@@ -631,7 +452,6 @@
 			// Does this come from first payment?
 			if is_first_payment {
 				info.free_claim_done = true;
->>>>>>> d562382f
 			}
 			info.claimed_reward = info.claimed_reward.saturating_add(payable_amount);
 			AccountsPayable::<T>::insert(&payee, &info);
@@ -650,87 +470,15 @@
 		}
 	}
 
-	impl<T: cumulus_pallet_parachain_system::Config> SlotBeacon for RelayChainBeacon<T> {
-		fn slot() -> u32 {
-			cumulus_pallet_parachain_system::Module::<T>::validation_data()
-				.expect("validation data was set in parachain system inherent")
-				.relay_parent_number
-		}
-	}
-
-	impl<T: Config> Pallet<T> {
-		fn pay_contributors(now: T::BlockNumber) {
-			let enumerated: Vec<_> = AccountsPayable::<T>::iter().collect();
-			for (payee, mut info) in enumerated {
-				if info.total_reward == info.claimed_reward {
-					continue;
-				}
-				let payable_per_block = info.total_reward
-					/ T::VestingPeriod::get()
-						.saturated_into::<u128>()
-						.try_into()
-						.ok()
-						.unwrap(); //TODO safe math;
-
-				let payable_period = now.saturating_sub(info.last_paid);
-				let pay_period_as_balance: BalanceOf<T> = payable_period
-					.saturated_into::<u128>()
-					.try_into()
-					.ok()
-					.unwrap();
-
-				// If the period is bigger than whats missing to pay, then return whats missing to pay
-				let payable_amount = if pay_period_as_balance.saturating_mul(payable_per_block)
-					< info.total_reward.saturating_sub(info.claimed_reward)
-				{
-					pay_period_as_balance.saturating_mul(payable_per_block)
-				} else {
-					info.total_reward.saturating_sub(info.claimed_reward)
-				};
-
-				// Update the stored info
-				info.last_paid = now;
-				info.claimed_reward = info.claimed_reward.saturating_add(payable_amount);
-				AccountsPayable::<T>::insert(&payee, &info);
-
-				// Make the payment
-				// TODO where are these reward funds coming from? Currently I'm just minting them right here.
-				// 1. We could have an associated type to absorb the imbalance.
-				// 2. We could have this pallet control a pot of funds, and initialize it at genesis.
-				T::RewardCurrency::deposit_creating(&payee, payable_amount);
-
-				// Emit event
-				Self::deposit_event(Event::RewardsPaid(payee, payable_amount));
-			}
-		}
-
-		/// The account ID that holds the Charity's funds
-		pub fn account_id() -> T::AccountId {
-			PALLET_ID.into_account()
-		}
-
-		/// The Charity's balance
-		fn pot() -> BalanceOf<T> {
-			T::RewardCurrency::free_balance(&Self::account_id())
-		}
-	}
-
 	#[pallet::error]
 	pub enum Error<T> {
 		/// User trying to associate a native identity with a relay chain identity for posterior
 		/// reward claiming provided an already associated relay chain identity
 		AlreadyAssociated,
-<<<<<<< HEAD
-		/// The contribution is not high enough to be eligible for rewards
-		ContributionNotHighEnough,
-		/// Current Lease Period has already been initialized
-		CurrentLeasePeriodAlreadyInitialized,
-=======
 		/// First claim already done
 		FirstClaimAlreadyDone,
 		/// The contribution is not high enough to be eligible for rewards
 		RewardNotHighEnough,
->>>>>>> d562382f
 		/// User trying to associate a native identity with a relay chain identity for posterior
 		/// reward claiming provided a wrong signature
 		InvalidClaimSignature,
@@ -745,32 +493,15 @@
 		RewardsAlreadyClaimed,
 		/// Reward vec has already been initialized
 		RewardVecAlreadyInitialized,
-<<<<<<< HEAD
-=======
 		/// Reward vec has already been initialized
 		RewardsDoNotMatchFund,
->>>>>>> d562382f
 		/// Invalid conversion while calculating payable amount
 		WrongConversionU128ToBalance,
 	}
 
 	#[pallet::genesis_config]
 	pub struct GenesisConfig<T: Config> {
-<<<<<<< HEAD
-		/// Contributions that have a native account id associated already.
-		pub associated: Vec<(T::RelayChainAccountId, T::AccountId, u32)>,
-		/// Contributions that will need a native account id to be associated through an extrinsic.
-		pub unassociated: Vec<(T::RelayChainAccountId, u32)>,
-		/// The ratio of (reward tokens to be paid) / (relay chain funds contributed)
-		/// This is dead stupid simple using a u32. So the reward amount has to be an integer
-		/// multiple of the contribution amount. A better fixed-ratio solution would be
-		/// https://crates.parity.io/sp_arithmetic/fixed_point/struct.FixedU128.html
-		/// We could also do something fancy and non-linear if the need arises.
-		pub reward_ratio: u32,
-		/// We could also do something fancy and non-linear if the need arises.
-=======
 		/// The amount of funds this pallet controls
->>>>>>> d562382f
 		pub funded_amount: BalanceOf<T>,
 	}
 
@@ -778,12 +509,6 @@
 	impl<T: Config> Default for GenesisConfig<T> {
 		fn default() -> Self {
 			Self {
-<<<<<<< HEAD
-				associated: Vec::new(),
-				unassociated: Vec::new(),
-				reward_ratio: 1,
-=======
->>>>>>> d562382f
 				funded_amount: 1u32.into(),
 			}
 		}
@@ -791,17 +516,9 @@
 
 	#[pallet::genesis_build]
 	impl<T: Config> GenesisBuild<T> for GenesisConfig<T> {
-<<<<<<< HEAD
-		fn build(&self) {
-			T::RewardCurrency::make_free_balance_be(&Pallet::<T>::account_id(), self.funded_amount);
-			let round: RoundInfo<T::BlockNumber> =
-				RoundInfo::new(1u32, 0u32.into(), T::DefaultBlocksPerRound::get());
-			<Round<T>>::put(round);
-=======
 		// This sets the funds of the crowdloan pallet
 		fn build(&self) {
 			T::RewardCurrency::deposit_creating(&Pallet::<T>::account_id(), self.funded_amount);
->>>>>>> d562382f
 		}
 	}
 
@@ -822,14 +539,6 @@
 	pub type Initialized<T: Config> = StorageValue<_, bool, ValueQuery, T::Initialized>;
 
 	#[pallet::storage]
-<<<<<<< HEAD
-	#[pallet::getter(fn round)]
-	/// Current round index and next round scheduled transition
-	type Round<T: Config> = StorageValue<_, RoundInfo<T::BlockNumber>, ValueQuery>;
-
-	#[pallet::storage]
-=======
->>>>>>> d562382f
 	#[pallet::getter(fn init_relay_block)]
 	/// Relay block height at the initialization of the pallet
 	type InitRelayBlock<T: Config> = StorageValue<_, u32, ValueQuery>;
