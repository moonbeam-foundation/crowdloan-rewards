// Copyright 2019-2020 PureStake Inc.
// This file is part of Moonbeam.

// Moonbeam is free software: you can redistribute it and/or modify
// it under the terms of the GNU General Public License as published by
// the Free Software Foundation, either version 3 of the License, or
// (at your option) any later version.

// Moonbeam is distributed in the hope that it will be useful,
// but WITHOUT ANY WARRANTY; without even the implied warranty of
// MERCHANTABILITY or FITNESS FOR A PARTICULAR PURPOSE.  See the
// GNU General Public License for more details.

// You should have received a copy of the GNU General Public License
// along with Moonbeam.  If not, see <http://www.gnu.org/licenses/>.

//! # Crowdloan Rewards Pallet
//!
//! This pallet issues rewards to citizens who participated in a crowdloan on the backing relay
//! chain (eg Kusama) in order to help this parrachain acquire a parachain slot.
//!
//! ## Monetary Policy
//!
//! This is simple and mock for now. We can do whatever we want.
//! This pallet stores a constant  "reward ratio" which is the number of reward tokens to pay per
//! contributed token. In simple cases this can be 1, but needs to be customizeable to allow for
//! vastly differing absolute token supplies between relay and para.
//! Vesting is also linear. No tokens are vested at genesis and they unlock linearly until a
//! predecided block number. Vesting computations happen on demand when payouts are requested. So
//! no block weight is ever wasted on this, and there is no "base-line" cost of updating vestings.
//! Like I said, we can anything we want there. Even a non-linear reward curve to disincentivize
//! whales.
//!
//! ## Payout Mechanism
//!
//! The current payout mechanism requires contributors to claim their payouts. Because they are
//! paying the transaction fees for this themselves, they can do it as often as every block, or
//! wait and claim the entire thing once it is fully vested. We could consider auto payouts if we
//! want.
//!
//! ## Sourcing Contribution Information
//!
//! The pallet can learn about the crowdloan contributions in several ways.
//!
//! * **Through the initialize_reward_vec extrinsic*
//!
//! The simplest way is to call the initialize_reward_vec through a democracy proposal/sudo call.
//! This makes sense in a scenario where the crowdloan took place entirely offchain.
//! This extrinsic initializes the associated and unassociated stoerage with the provided data
//!
//! * **ReadingRelayState**
//!
//! The most elegant, but most complex solution would be for the para to read the contributions
//! directly from the relay state. Blocked by https://github.com/paritytech/cumulus/issues/320 so
//! I won't pursue it further right now. I can't decide whether that would really add security /
//! trustlessness, or is just a sexy blockchain thing to do. Contributors can always audit the
//! democracy proposal and make sure their contribution is in it, so in that sense reading relay state
//! isn't necessary. But if a single contribution is left out, the rest of the contributors might
//! not care enough to delay network launch. The little guy might get censored.

#![cfg_attr(not(feature = "std"), no_std)]

use frame_support::pallet;
pub use pallet::*;
#[cfg(any(test, feature = "runtime-benchmarks"))]
mod benchmarks;
#[cfg(test)]
pub(crate) mod mock;
#[cfg(test)]
mod tests;
pub mod weights;

#[pallet]
pub mod pallet {

	use crate::weights::WeightInfo;
	use cumulus_primitives_core::relay_chain;
	use frame_support::traits::WithdrawReasons;
	use frame_support::{
		dispatch::fmt::Debug,
		pallet_prelude::*,
		traits::{Currency, ExistenceRequirement::AllowDeath},
		PalletId,
	};
	use frame_system::pallet_prelude::*;
	use sp_core::crypto::AccountId32;
	use sp_runtime::traits::{AccountIdConversion, Saturating, Verify};
	use sp_runtime::{MultiSignature, Perbill};
<<<<<<< HEAD
	use sp_std::collections::btree_map::BTreeMap;
	use sp_std::vec;
	use sp_std::vec::Vec;
=======
	use sp_std::vec;
	use sp_std::vec::Vec;

>>>>>>> 0d7f6fdb
	#[pallet::pallet]
	// The crowdloan rewards pallet
	pub struct Pallet<T>(PhantomData<T>);

	pub const PALLET_ID: PalletId = PalletId(*b"Crowdloa");

	pub struct RelayChainBeacon<T>(PhantomData<T>);

	/// Configuration trait of this pallet.
	#[pallet::config]
	pub trait Config: cumulus_pallet_parachain_system::Config + frame_system::Config {
		/// The overarching event type
		type Event: From<Event<Self>> + IsType<<Self as frame_system::Config>::Event>;
		/// Checker for the reward vec, is it initalized already?
		type Initialized: Get<bool>;
		/// Percentage to be payed at initialization
		#[pallet::constant]
		type InitializationPayment: Get<Perbill>;
		// Max number of contributors that can be inserted at once in initialize_reward_vec
		#[pallet::constant]
		type MaxInitContributors: Get<u32>;
		/// The minimum contribution to which rewards will be paid.
		type MinimumReward: Get<BalanceOf<Self>>;
		/// A fraction representing the percentage of proofs
		/// that need to be presented to change a reward address through the relay keys
		#[pallet::constant]
		type RewardAddressRelayVoteThreshold: Get<Perbill>;
		/// The currency in which the rewards will be paid (probably the parachain native currency)
		type RewardCurrency: Currency<Self::AccountId>;
		// TODO What trait bounds do I need here? I think concretely we would
		// be using MultiSigner? Or maybe MultiAccount? I copied these from frame_system
		/// The AccountId type contributors used on the relay chain.
		type RelayChainAccountId: Parameter
			+ Member
			+ MaybeSerializeDeserialize
			+ Ord
			+ Default
			+ Debug
			+ Into<AccountId32>
			+ From<AccountId32>;

		type WeightInfo: WeightInfo;
	}

	pub type BalanceOf<T> = <<T as Config>::RewardCurrency as Currency<
		<T as frame_system::Config>::AccountId,
	>>::Balance;

	/// Stores info about the rewards owed as well as how much has been vested so far.
	/// For a primer on this kind of design, see the recipe on compounding interest
	/// https://substrate.dev/recipes/fixed-point.html#continuously-compounding
	#[derive(Default, Clone, Encode, Decode, RuntimeDebug, PartialEq)]
	pub struct RewardInfo<T: Config> {
		pub total_reward: BalanceOf<T>,
		pub claimed_reward: BalanceOf<T>,
		pub contributed_relay_addresses: Vec<T::RelayChainAccountId>,
	}

	// This hook is in charge of initializing the relay chain height at the first block of the parachain
	#[pallet::hooks]
	impl<T: Config> Hooks<BlockNumberFor<T>> for Pallet<T> {
		fn on_finalize(n: <T as frame_system::Config>::BlockNumber) {
			// In the first block of the parachain we need to introduce the relay block related info
			if n == 1u32.into() {
				let slot = cumulus_pallet_parachain_system::Pallet::<T>::validation_data()
					.expect("validation data was set in parachain system inherent")
					.relay_parent_number;
				<InitRelayBlock<T>>::put(slot);
			}
		}
	}

	#[pallet::call]
	impl<T: Config> Pallet<T> {
		/// Associate a native rewards_destination identity with a crowdloan contribution.
		///
		/// The caller needs to provide the unassociated relay account and a proof to succeed
		/// with the association
		/// The proof is nothing but a signature over the reward_address using the relay keys
		#[pallet::weight(T::WeightInfo::associate_native_identity())]
		pub fn associate_native_identity(
			origin: OriginFor<T>,
			reward_account: T::AccountId,
			relay_account: T::RelayChainAccountId,
			proof: MultiSignature,
		) -> DispatchResultWithPostInfo {
			ensure_signed(origin)?;

			// Check the proof:
			// 1. Is signed by an actual unassociated contributor
			// 2. Signs a valid native identity
			// Check the proof. The Proof consists of a Signature of the rewarded account with the
			// claimer key

			// The less costly checks will go first

			// The relay account should be unassociated
			let mut reward_info = UnassociatedContributions::<T>::get(&relay_account)
				.ok_or(Error::<T>::NoAssociatedClaim)?;

			// We ensure the relay chain id wast not yet associated to avoid multi-claiming
			// We dont need this right now, as it will always be true if the above check is true
			ensure!(
				ClaimedRelayChainIds::<T>::get(&relay_account).is_none(),
				Error::<T>::AlreadyAssociated
			);

			// For now I prefer that we dont support providing an existing account here
			ensure!(
				AccountsPayable::<T>::get(&reward_account).is_none(),
				Error::<T>::AlreadyAssociated
			);

			let payload = reward_account.encode();

			// Check the signature
			Self::verify_signatures(
				vec![(relay_account.clone(), proof)],
				reward_info.clone(),
				payload,
			)?;

			// Make the first payment
			let first_payment = T::InitializationPayment::get() * reward_info.total_reward;

			T::RewardCurrency::transfer(
				&PALLET_ID.into_account(),
				&reward_account,
				first_payment,
				AllowDeath,
			)?;

			Self::deposit_event(Event::InitialPaymentMade(
				reward_account.clone(),
				first_payment,
			));

			reward_info.claimed_reward = first_payment;

			// Insert on payable
			AccountsPayable::<T>::insert(&reward_account, &reward_info);

			// Remove from unassociated
			<UnassociatedContributions<T>>::remove(&relay_account);

			// Insert in mapping
			ClaimedRelayChainIds::<T>::insert(&relay_account, ());

			// Emit Event
			Self::deposit_event(Event::NativeIdentityAssociated(
				relay_account,
				reward_account,
				reward_info.total_reward,
			));

			Ok(Default::default())
		}

		/// Change reward account by submitting proofs from relay accounts
		///
		/// The number of valid proofs needs to be bigger than 'RewardAddressRelayVoteThreshold'
		/// The account to be changed needs to be submitted as 'previous_account'
		#[pallet::weight(T::WeightInfo::associate_native_identity())]
		pub fn change_association_with_relay_keys(
			origin: OriginFor<T>,
			reward_account: T::AccountId,
			previous_account: T::AccountId,
			proofs: Vec<(T::RelayChainAccountId, MultiSignature)>,
		) -> DispatchResultWithPostInfo {
			ensure_signed(origin)?;

			// For now I prefer that we dont support providing an existing account here
			ensure!(
				AccountsPayable::<T>::get(&reward_account).is_none(),
				Error::<T>::AlreadyAssociated
			);

			// To avoid replay attacks, we make sure the payload contains the previous address too
			// I am assuming no rational user will go back to a previously changed reward address
			let mut payload = reward_account.encode();
			payload.append(&mut previous_account.encode());

			// Get the reward info for the account to be changed
			let reward_info = AccountsPayable::<T>::get(&previous_account)
				.ok_or(Error::<T>::NoAssociatedClaim)?;

			Self::verify_signatures(proofs, reward_info.clone(), payload)?;

			// Remove fromon payable
			AccountsPayable::<T>::remove(&previous_account);

			// Insert on payable
			AccountsPayable::<T>::insert(&reward_account, &reward_info);

			// Emit Event
			Self::deposit_event(Event::RewardAddressUpdated(
				previous_account,
				reward_account,
			));

			Ok(Default::default())
		}

		/// Collect whatever portion of your reward are currently vested.
		#[pallet::weight(T::WeightInfo::claim())]
		pub fn claim(origin: OriginFor<T>) -> DispatchResultWithPostInfo {
			let payee = ensure_signed(origin)?;
			let initialized = <Initialized<T>>::get();
			ensure!(initialized, Error::<T>::RewardVecNotFullyInitializedYet);
			// Calculate the veted amount on demand.
			let mut info =
				AccountsPayable::<T>::get(&payee).ok_or(Error::<T>::NoAssociatedClaim)?;
			ensure!(
				info.claimed_reward < info.total_reward,
				Error::<T>::RewardsAlreadyClaimed
			);

			// Vesting is done in relation with the relay chain slot
			let now = cumulus_pallet_parachain_system::Pallet::<T>::validation_data()
				.expect("validation data was set in parachain system inherent")
				.relay_parent_number;

			// Substract the first payment from the vested amount
			let first_paid = T::InitializationPayment::get() * info.total_reward;

			// To calculate how much could the user have claimed already
			let payable_period = now.saturating_sub(<InitRelayBlock<T>>::get());

			// How much should the contributor have already claimed by this block?
			// By multiplying first we allow the conversion to integer done with the biggest number
			let period = EndRelayBlock::<T>::get() - InitRelayBlock::<T>::get();
			let should_have_claimed = if period == 0 {
				// Pallet is configured with a zero vesting period.
				info.total_reward - first_paid
			} else {
				(info.total_reward - first_paid).saturating_mul(payable_period.into())
					/ period.into()
			};

			// If the period is bigger than whats missing to pay, then return whats missing to pay
			let payable_amount = if should_have_claimed >= (info.total_reward - first_paid) {
				info.total_reward.saturating_sub(info.claimed_reward)
			} else {
				should_have_claimed + first_paid - info.claimed_reward
			};

			info.claimed_reward = info.claimed_reward.saturating_add(payable_amount);
			AccountsPayable::<T>::insert(&payee, &info);

			// This pallet controls an amount of funds and transfers them to each of the contributors
			//TODO: contributors should have the balance locked for tranfers but not for democracy
			T::RewardCurrency::transfer(
				&PALLET_ID.into_account(),
				&payee,
				payable_amount,
				AllowDeath,
			)?;
			// Emit event
			Self::deposit_event(Event::RewardsPaid(payee, payable_amount));
			Ok(Default::default())
		}

		/// Update reward address, proving that the caller owns the current native key
		#[pallet::weight(T::WeightInfo::update_reward_address())]
		pub fn update_reward_address(
			origin: OriginFor<T>,
			new_reward_account: T::AccountId,
		) -> DispatchResultWithPostInfo {
			let signer = ensure_signed(origin)?;

			// Calculate the veted amount on demand.
			let info = AccountsPayable::<T>::get(&signer).ok_or(Error::<T>::NoAssociatedClaim)?;

			// For now I prefer that we dont support providing an existing account here
			ensure!(
				AccountsPayable::<T>::get(&new_reward_account).is_none(),
				Error::<T>::AlreadyAssociated
			);

			// Remove previous rewarded account
			AccountsPayable::<T>::remove(&signer);

			// Update new rewarded acount
			AccountsPayable::<T>::insert(&new_reward_account, &info);

			// Emit event
			Self::deposit_event(Event::RewardAddressUpdated(signer, new_reward_account));

			Ok(Default::default())
		}

		/// This extrinsic completes the initialization if some checks are fullfiled. These checks are:
		///  -The reward contribution money matches the crowdloan pot
		///  -The end relay block is higher than the init relay block
		///  -The initialization has not complete yet
		#[pallet::weight(T::WeightInfo::complete_initialization())]
		pub fn complete_initialization(
			origin: OriginFor<T>,
			lease_ending_block: relay_chain::BlockNumber,
		) -> DispatchResultWithPostInfo {
			ensure_root(origin)?;

			let initialized = <Initialized<T>>::get();

			// This ensures there was no prior initialization
			ensure!(
				initialized == false,
				Error::<T>::RewardVecAlreadyInitialized
			);

			// This ensures the lease ending block is bigger than the init relay block
			ensure!(
				lease_ending_block > InitRelayBlock::<T>::get(),
				Error::<T>::VestingPeriodNonValid
			);

			let current_initialized_rewards = InitializedRewardAmount::<T>::get();

			let reward_difference = Self::pot().saturating_sub(current_initialized_rewards);

			// Ensure the difference is not bigger than the total number of contributors
			ensure!(
				reward_difference < TotalContributors::<T>::get().into(),
				Error::<T>::RewardsDoNotMatchFund
			);

			// Burn the difference
			let imbalance = T::RewardCurrency::withdraw(
				&PALLET_ID.into_account(),
				reward_difference,
				WithdrawReasons::TRANSFER,
				AllowDeath,
			)
			.expect("Shouldnt fail, as the fund should be enough to burn and nothing is locked");
			drop(imbalance);

			EndRelayBlock::<T>::put(lease_ending_block);

			<Initialized<T>>::put(true);

			Ok(Default::default())
		}

		/// Initialize the reward distribution storage. It shortcuts whenever an error is found

		/// This does not enforce any checks other than making sure we dont go over funds
		/// complete_initialization should perform any additional
		#[pallet::weight(T::WeightInfo::initialize_reward_vec(rewards.len() as u32))]
		pub fn initialize_reward_vec(
			origin: OriginFor<T>,
			rewards: Vec<(T::RelayChainAccountId, Option<T::AccountId>, BalanceOf<T>)>,
		) -> DispatchResultWithPostInfo {
			ensure_root(origin)?;
			let initialized = <Initialized<T>>::get();
			ensure!(
				initialized == false,
				Error::<T>::RewardVecAlreadyInitialized
			);

			// Ensure we are below the max number of contributors
			ensure!(
				rewards.len() as u32 <= T::MaxInitContributors::get(),
				Error::<T>::TooManyContributors
			);

			// What is the amount initialized so far?
			let mut current_initialized_rewards = InitializedRewardAmount::<T>::get();

			// Total number of contributors
			let mut total_contributors = TotalContributors::<T>::get();

			let incoming_rewards: BalanceOf<T> = rewards
				.iter()
				.fold(0u32.into(), |acc: BalanceOf<T>, (_, _, reward)| {
					acc + *reward
				});

			// Ensure we dont go over funds
			ensure!(
				current_initialized_rewards + incoming_rewards <= Self::pot(),
				Error::<T>::BatchBeyondFundPot
			);

			for (relay_account, native_account, reward) in &rewards {
				if ClaimedRelayChainIds::<T>::get(&relay_account).is_some()
					|| UnassociatedContributions::<T>::get(&relay_account).is_some()
				{
					// Dont fail as this is supposed to be called with batch calls and we
					// dont want to stall the rest of the contributions
					Self::deposit_event(Event::InitializedAlreadyInitializedAccount(
						relay_account.clone(),
						native_account.clone(),
						*reward,
					));
					continue;
				}

				if *reward < T::MinimumReward::get() {
					// Dont fail as this is supposed to be called with batch calls and we
					// dont want to stall the rest of the contributions
					Self::deposit_event(Event::InitializedAccountWithNotEnoughContribution(
						relay_account.clone(),
						native_account.clone(),
						*reward,
					));
					continue;
				}

				// If we have a native_account, we make the payment
				let initial_payment = if let Some(native_account) = native_account {
					let first_payment = T::InitializationPayment::get() * (*reward);
					T::RewardCurrency::transfer(
						&PALLET_ID.into_account(),
						&native_account,
						first_payment,
						AllowDeath,
					)?;
					Self::deposit_event(Event::InitialPaymentMade(
						native_account.clone(),
						first_payment,
					));
					first_payment
				} else {
					0u32.into()
				};

				// We need to calculate the vesting based on the relay block number
				let mut reward_info = RewardInfo {
					total_reward: *reward,
					claimed_reward: initial_payment,
					contributed_relay_addresses: vec![relay_account.clone()],
				};

				current_initialized_rewards += *reward - initial_payment;
				total_contributors += 1;

				if let Some(native_account) = native_account {
					if let Some(mut inserted_reward_info) =
						AccountsPayable::<T>::get(native_account)
					{
						inserted_reward_info
							.contributed_relay_addresses
							.append(&mut reward_info.contributed_relay_addresses);
						// the native account has already some rewards in, we add the new ones
						AccountsPayable::<T>::insert(
							native_account,
							RewardInfo {
								total_reward: inserted_reward_info.total_reward
									+ reward_info.total_reward,
								claimed_reward: inserted_reward_info.claimed_reward
									+ reward_info.claimed_reward,
								contributed_relay_addresses: inserted_reward_info
									.contributed_relay_addresses,
							},
						);
					} else {
						// First reward association
						AccountsPayable::<T>::insert(native_account, reward_info);
					}
					ClaimedRelayChainIds::<T>::insert(relay_account, ());
				} else {
					UnassociatedContributions::<T>::insert(relay_account, reward_info);
				}
			}
			InitializedRewardAmount::<T>::put(current_initialized_rewards);
			TotalContributors::<T>::put(total_contributors);

			Ok(Default::default())
		}
	}

	impl<T: Config> Pallet<T> {
		/// The account ID that holds the Crowdloan's funds
		pub fn account_id() -> T::AccountId {
			PALLET_ID.into_account()
		}
		/// The Account Id's balance
		pub fn pot() -> BalanceOf<T> {
			T::RewardCurrency::free_balance(&Self::account_id())
		}
		/// Verify a set of signatures made with relay chain accounts
		fn verify_signatures(
			proofs: Vec<(T::RelayChainAccountId, MultiSignature)>,
			reward_info: RewardInfo<T>,
			payload: Vec<u8>,
		) -> DispatchResult {
			// The proofs should
			// 1. be signed by contributors to this address, otherwise they are not counted
			// 2. Signs a valid native identity
			// 3. The sum of the valid proofs needs to be bigger than UnsifficientNumberOfValidProofs

			// I use a map here for faster lookups
			let mut voted: BTreeMap<T::RelayChainAccountId, ()> = BTreeMap::new();
			for (relay_account, signature) in proofs {
				// We just count votes that we have not seen
				if voted.get(&relay_account).is_none() {
					// Maybe I should not error here?
					ensure!(
						reward_info
							.contributed_relay_addresses
							.contains(&relay_account),
						Error::<T>::NonContributedAddressProvided
					);

					ensure!(
						signature.verify(payload.as_slice(), &relay_account.clone().into()),
						Error::<T>::InvalidClaimSignature
					);
					voted.insert(relay_account, ());
				}
			}

			// Ensure the votes are sufficient
			ensure!(
				Perbill::from_rational(
					voted.len() as u32,
					reward_info.contributed_relay_addresses.len() as u32
				) >= T::RewardAddressRelayVoteThreshold::get(),
				Error::<T>::UnsifficientNumberOfValidProofs
			);
			Ok(())
		}
	}

	#[pallet::error]
	pub enum Error<T> {
		/// User trying to associate a native identity with a relay chain identity for posterior
		/// reward claiming provided an already associated relay chain identity
		AlreadyAssociated,
		/// Trying to introduce a batch that goes beyond the limits of the funds
		BatchBeyondFundPot,
		/// First claim already done
		FirstClaimAlreadyDone,
		/// The contribution is not high enough to be eligible for rewards
		RewardNotHighEnough,
		/// User trying to associate a native identity with a relay chain identity for posterior
		/// reward claiming provided a wrong signature
		InvalidClaimSignature,
		/// User trying to claim the first free reward provided the wrong signature
		InvalidFreeClaimSignature,
		/// User trying to claim an award did not have an claim associated with it. This may mean
		/// they did not contribute to the crowdloan, or they have not yet associated a native id
		/// with their contribution
		NoAssociatedClaim,
		/// User trying to claim rewards has already claimed all rewards associated with its
		/// identity and contribution
		RewardsAlreadyClaimed,
		/// Reward vec has already been initialized
		RewardVecAlreadyInitialized,
		/// Reward vec has not yet been fully initialized
		RewardVecNotFullyInitializedYet,
		/// Rewards should match funds of the pallet
		RewardsDoNotMatchFund,
		/// Initialize_reward_vec received too many contributors
		TooManyContributors,
		/// Provided vesting period is not valid
		VestingPeriodNonValid,
		/// User provided a signature from a non-contributor relay account
		NonContributedAddressProvided,
		/// User submitted an unsifficient number of proofs to change the reward address
		UnsifficientNumberOfValidProofs,
	}

	#[pallet::genesis_config]
	pub struct GenesisConfig<T: Config> {
		/// The amount of funds this pallet controls
		pub funded_amount: BalanceOf<T>,
	}

	#[cfg(feature = "std")]
	impl<T: Config> Default for GenesisConfig<T> {
		fn default() -> Self {
			Self {
				funded_amount: 1u32.into(),
			}
		}
	}

	#[pallet::genesis_build]
	impl<T: Config> GenesisBuild<T> for GenesisConfig<T> {
		// This sets the funds of the crowdloan pallet
		fn build(&self) {
			T::RewardCurrency::deposit_creating(&Pallet::<T>::account_id(), self.funded_amount);
		}
	}

	#[pallet::storage]
	#[pallet::getter(fn accounts_payable)]
	pub type AccountsPayable<T: Config> =
		StorageMap<_, Blake2_128Concat, T::AccountId, RewardInfo<T>>;
	#[pallet::storage]
	#[pallet::getter(fn claimed_relay_chain_ids)]
	pub type ClaimedRelayChainIds<T: Config> =
		StorageMap<_, Blake2_128Concat, T::RelayChainAccountId, ()>;
	#[pallet::storage]
	#[pallet::getter(fn unassociated_contributions)]
	pub type UnassociatedContributions<T: Config> =
		StorageMap<_, Blake2_128Concat, T::RelayChainAccountId, RewardInfo<T>>;
	#[pallet::storage]
	#[pallet::getter(fn initialized)]
	pub type Initialized<T: Config> = StorageValue<_, bool, ValueQuery, T::Initialized>;

	#[pallet::storage]
	#[pallet::getter(fn init_relay_block)]
	/// Relay block height at the initialization of the pallet
	type InitRelayBlock<T: Config> = StorageValue<_, relay_chain::BlockNumber, ValueQuery>;

	#[pallet::storage]
	#[pallet::getter(fn end_relay_block)]
	/// Relay block height at which vesting will be complete and all rewards fully vested.
	type EndRelayBlock<T: Config> = StorageValue<_, relay_chain::BlockNumber, ValueQuery>;

	#[pallet::storage]
	#[pallet::getter(fn init_reward_amount)]
	/// Total initialized amount so far. We store this to make pallet funds == contributors reward
	/// check easier and more efficient
	type InitializedRewardAmount<T: Config> = StorageValue<_, BalanceOf<T>, ValueQuery>;

	#[pallet::storage]
	#[pallet::getter(fn total_contributors)]
	/// Total number of contributors to aid hinting benchmarking
	type TotalContributors<T: Config> = StorageValue<_, u32, ValueQuery>;

	#[pallet::event]
	#[pallet::generate_deposit(fn deposit_event)]
	pub enum Event<T: Config> {
		/// The initial payment of InitializationPayment % was paid
		InitialPaymentMade(T::AccountId, BalanceOf<T>),
		/// Someone has proven they made a contribution and associated a native identity with it.
		/// Data is the relay account,  native account and the total amount of _rewards_ that will be paid
		NativeIdentityAssociated(T::RelayChainAccountId, T::AccountId, BalanceOf<T>),
		/// A contributor has claimed some rewards.
		/// Data is the account getting paid and the amount of rewards paid.
		RewardsPaid(T::AccountId, BalanceOf<T>),
		/// A contributor has updated the reward address.
		RewardAddressUpdated(T::AccountId, T::AccountId),
		/// When initializing the reward vec an already initialized account was found
		InitializedAlreadyInitializedAccount(
			T::RelayChainAccountId,
			Option<T::AccountId>,
			BalanceOf<T>,
		),
		/// When initializing the reward vec an already initialized account was found
		InitializedAccountWithNotEnoughContribution(
			T::RelayChainAccountId,
			Option<T::AccountId>,
			BalanceOf<T>,
		),
	}
}<|MERGE_RESOLUTION|>--- conflicted
+++ resolved
@@ -86,15 +86,9 @@
 	use sp_core::crypto::AccountId32;
 	use sp_runtime::traits::{AccountIdConversion, Saturating, Verify};
 	use sp_runtime::{MultiSignature, Perbill};
-<<<<<<< HEAD
 	use sp_std::collections::btree_map::BTreeMap;
 	use sp_std::vec;
 	use sp_std::vec::Vec;
-=======
-	use sp_std::vec;
-	use sp_std::vec::Vec;
-
->>>>>>> 0d7f6fdb
 	#[pallet::pallet]
 	// The crowdloan rewards pallet
 	pub struct Pallet<T>(PhantomData<T>);
