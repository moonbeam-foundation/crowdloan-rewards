// Copyright 2019-2020 PureStake Inc.
// This file is part of Moonbeam.

// Moonbeam is free software: you can redistribute it and/or modify
// it under the terms of the GNU General Public License as published by
// the Free Software Foundation, either version 3 of the License, or
// (at your option) any later version.

// Moonbeam is distributed in the hope that it will be useful,
// but WITHOUT ANY WARRANTY; without even the implied warranty of
// MERCHANTABILITY or FITNESS FOR A PARTICULAR PURPOSE.  See the
// GNU General Public License for more details.

// You should have received a copy of the GNU General Public License
// along with Moonbeam.  If not, see <http://www.gnu.org/licenses/>.

//! # Crowdloan Rewards Pallet
//!
//! This pallet issues rewards to citizens who participated in a crowdloan on the backing relay
//! chain (eg Kusama) in order to help this parrachain acquire a parachain slot.
//!
//! ## Monetary Policy
//!
//! This is simple and mock for now. We can do whatever we want.
//! This pallet stores a constant  "reward ratio" which is the number of reward tokens to pay per
//! contributed token. In simple cases this can be 1, but needs to be customizeable to allow for
//! vastly differing absolute token supplies between relay and para.
//! Vesting is also linear. No tokens are vested at genesis and they unlock linearly until a
//! predecided block number. Vesting computations happen on demand when payouts are requested. So
//! no block weight is ever wasted on this, and there is no "base-line" cost of updating vestings.
//! Like I said, we can anything we want there. Even a non-linear reward curve to disincentivize
//! whales.
//!
//! ## Payout Mechanism
//!
//! The current payout mechanism requires contributors to claim their payouts. Because they are
//! paying the transaction fees for this themselves, they can do it as often as every block, or
//! wait and claim the entire thing once it is fully vested. We could consider auto payouts if we
//! want.
//!
//! ## Sourcing Contribution Information
//!
//! The pallet can learn about the crowdloan contributions in several ways.
//!
//! * **Through the initialize_reward_vec extrinsic*
//!
//! The simplest way is to call the initialize_reward_vec through a democracy proposal/sudo call.
//! This makes sense in a scenario where the crowdloan took place entirely offchain.
//! This extrinsic initializes the associated and unassociated stoerage with the provided data
//!
//! * **ReadingRelayState**
//!
//! The most elegant, but most complex solution would be for the para to read the contributions
//! directly from the relay state. Blocked by https://github.com/paritytech/cumulus/issues/320 so
//! I won't pursue it further right now. I can't decide whether that would really add security /
//! trustlessness, or is just a sexy blockchain thing to do. Contributors can always audit the
//! democracy proposal and make sure their contribution is in it, so in that sense reading relay state
//! isn't necessary. But if a single contribution is left out, the rest of the contributors might
//! not care enough to delay network launch. The little guy might get censored.

#![cfg_attr(not(feature = "std"), no_std)]

use frame_support::pallet;
pub use pallet::*;
#[cfg(any(test, feature = "runtime-benchmarks"))]
mod benchmarks;
#[cfg(test)]
pub(crate) mod mock;
#[cfg(test)]
mod tests;
pub mod weights;

#[pallet]
pub mod pallet {

	use crate::weights::WeightInfo;
	use cumulus_primitives_core::relay_chain;
	use frame_support::{
		dispatch::fmt::Debug,
		pallet_prelude::*,
		traits::{Currency, ExistenceRequirement::AllowDeath},
		PalletId,
	};
	use frame_system::pallet_prelude::*;
	use sp_core::crypto::AccountId32;
	use sp_runtime::traits::{AccountIdConversion, Saturating, Verify};
	use sp_runtime::{MultiSignature, Perbill};
	use sp_std::vec::Vec;

	/// The Author Filter pallet
	#[pallet::pallet]
	pub struct Pallet<T>(PhantomData<T>);

	pub const PALLET_ID: PalletId = PalletId(*b"Crowdloa");

	pub struct RelayChainBeacon<T>(PhantomData<T>);

	/// Configuration trait of this pallet.
	#[pallet::config]
	pub trait Config: cumulus_pallet_parachain_system::Config + frame_system::Config {
		/// The overarching event type
		type Event: From<Event<Self>> + IsType<<Self as frame_system::Config>::Event>;
		/// Checker for the reward vec, is it initalized already?
		type Initialized: Get<bool>;
		/// Percentage to be payed at initialization
		#[pallet::constant]
		type InitializationPayment: Get<Perbill>;
		/// The minimum contribution to which rewards will be paid.
		type MinimumReward: Get<BalanceOf<Self>>;
		/// The currency in which the rewards will be paid (probably the parachain native currency)
		type RewardCurrency: Currency<<Self as frame_system::Config>::AccountId>;
		// TODO What trait bounds do I need here? I think concretely we would
		// be using MultiSigner? Or maybe MultiAccount? I copied these from frame_system
		/// The AccountId type contributors used on the relay chain.
		type RelayChainAccountId: Parameter
			+ Member
			+ MaybeSerializeDeserialize
			+ Ord
			+ Default
			+ Debug
			+ Into<AccountId32>
			+ From<AccountId32>;

		/// The total vesting period. Ideally this should be less or equal
		/// than the lease period to ensure contributors vest the tokens during the lease
		#[pallet::constant]
		type VestingPeriod: Get<relay_chain::BlockNumber>;

		type WeightInfo: WeightInfo;
	}

	pub type BalanceOf<T> = <<T as Config>::RewardCurrency as Currency<
		<T as frame_system::Config>::AccountId,
	>>::Balance;

	/// Stores info about the rewards owed as well as how much has been vested so far.
	/// For a primer on this kind of design, see the recipe on compounding interest
	/// https://substrate.dev/recipes/fixed-point.html#continuously-compounding
	#[derive(Default, Clone, Encode, Decode, RuntimeDebug)]
	pub struct RewardInfo<T: Config> {
		pub total_reward: BalanceOf<T>,
		pub claimed_reward: BalanceOf<T>,
	}

	// This hook is in charge of initializing the relay chain height at the first block of the parachain
	#[pallet::hooks]
	impl<T: Config> Hooks<BlockNumberFor<T>> for Pallet<T> {
		fn on_finalize(n: <T as frame_system::Config>::BlockNumber) {
			// In the first block of the parachain we need to introduce the relay block related info
			if n == 1u32.into() {
				let slot = cumulus_pallet_parachain_system::Pallet::<T>::validation_data()
					.expect("validation data was set in parachain system inherent")
					.relay_parent_number;
				<InitRelayBlock<T>>::put(slot);
			}
		}
	}

	#[pallet::call]
	impl<T: Config> Pallet<T> {
		/// Associate a native rewards_destination identity with a crowdloan contribution.
		///
		/// This is an unsigned call because the caller may not have any funds to pay fees with.
		/// This is inspired by Polkadot's claims pallet:
		/// https://github.com/paritytech/polkadot/blob/master/runtime/common/src/claims.rs
		///
		/// The contributor needs to issue an additional addmemo transaction if it wants to receive
		/// the reward in a parachain native account. For the moment I will leave this function here
		/// just in case the contributor forgot to add such a memo field. Whenever we can read the
		/// state of the relay chain, we should first check whether that memo field exists in the
		/// contribution
		/// Weight argument is 0 since it depends on how the storage trie is composed
		/// Once we have the number of contributors, we can probably add such a weight here
		#[pallet::weight(T::WeightInfo::associate_native_identity(0))]
		pub fn associate_native_identity(
			origin: OriginFor<T>,
			reward_account: <T as frame_system::Config>::AccountId,
			relay_account: T::RelayChainAccountId,
			proof: MultiSignature,
		) -> DispatchResultWithPostInfo {
			ensure_signed(origin)?;

			// Check the proof:
			// 1. Is signed by an actual unassociated contributor
			// 2. Signs a valid native identity
			// Check the proof. The Proof consists of a Signature of the rewarded account with the
			// claimer key

			let payload = reward_account.encode();
			ensure!(
				proof.verify(payload.as_slice(), &relay_account.clone().into()),
				Error::<T>::InvalidClaimSignature
			);

			// We ensure the relay chain id wast not yet associated to avoid multi-claiming
			ensure!(
				ClaimedRelayChainIds::<T>::get(&relay_account).is_none(),
				Error::<T>::AlreadyAssociated
			);

			// Upon error this should check the relay chain state in this case
			let mut reward_info = UnassociatedContributions::<T>::get(&relay_account)
				.ok_or(Error::<T>::NoAssociatedClaim)?;

			// Make the first payment
			let first_payment = T::InitializationPayment::get() * reward_info.total_reward;

			T::RewardCurrency::transfer(
				&PALLET_ID.into_account(),
				&reward_account,
				first_payment,
				AllowDeath,
			)?;

			Self::deposit_event(Event::InitialPaymentMade(
				reward_account.clone(),
				first_payment,
			));

			reward_info.claimed_reward = first_payment;

			// Insert on payable
			AccountsPayable::<T>::insert(&reward_account, &reward_info);

			// Remove from unassociated
			<UnassociatedContributions<T>>::remove(&relay_account);

			// Insert in mapping
			ClaimedRelayChainIds::<T>::insert(&relay_account, ());

			// Emit Event
			Self::deposit_event(Event::NativeIdentityAssociated(
				relay_account,
				reward_account,
				reward_info.total_reward,
			));

			Ok(Default::default())
		}

		/// Collect whatever portion of your reward are currently vested. The first time each
		/// contributor calls this function pays no fees
<<<<<<< HEAD
		/// Weight argument is 0 since it depends on how the storage trie is composed
		/// Once we have the number of contributors, we can probably add such a weight here
		#[pallet::weight(T::WeightInfo::show_me_the_money(0))]
		pub fn show_me_the_money(origin: OriginFor<T>) -> DispatchResultWithPostInfo {
=======
		#[pallet::weight(0)]
		pub fn claim(origin: OriginFor<T>) -> DispatchResultWithPostInfo {
>>>>>>> ed7cc223
			let payee = ensure_signed(origin)?;
			let initialized = <Initialized<T>>::get();
			ensure!(initialized, Error::<T>::RewardVecNotFullyInitializedYet);
			// Calculate the veted amount on demand.
			let mut info =
				AccountsPayable::<T>::get(&payee).ok_or(Error::<T>::NoAssociatedClaim)?;
			ensure!(
				info.claimed_reward < info.total_reward,
				Error::<T>::RewardsAlreadyClaimed
			);

			// Vesting is done in relation with the relay chain slot
			let now = cumulus_pallet_parachain_system::Pallet::<T>::validation_data()
				.expect("validation data was set in parachain system inherent")
				.relay_parent_number;

			// Substract the first payment from the vested amount
			let first_paid = T::InitializationPayment::get() * info.total_reward;

			// To calculate how much could the user have claimed already
			let payable_period = now.saturating_sub(<InitRelayBlock<T>>::get());

			// How much should the contributor have already claimed by this block?
			// By multiplying first we allow the conversion to integer done with the biggest number
			let period = T::VestingPeriod::get();
			let should_have_claimed = if period == 0 {
				// Pallet is configured with a zero vesting period.
				info.total_reward - first_paid
			} else {
				(info.total_reward - first_paid).saturating_mul(payable_period.into())
					/ period.into()
			};

			// If the period is bigger than whats missing to pay, then return whats missing to pay
			let payable_amount = if should_have_claimed >= (info.total_reward - first_paid) {
				info.total_reward.saturating_sub(info.claimed_reward)
			} else {
				should_have_claimed + first_paid - info.claimed_reward
			};

			info.claimed_reward = info.claimed_reward.saturating_add(payable_amount);
			AccountsPayable::<T>::insert(&payee, &info);

			// This pallet controls an amount of funds and transfers them to each of the contributors
			//TODO: contributors should have the balance locked for tranfers but not for democracy
			T::RewardCurrency::transfer(
				&PALLET_ID.into_account(),
				&payee,
				payable_amount,
				AllowDeath,
			)?;
			// Emit event
			Self::deposit_event(Event::RewardsPaid(payee, payable_amount));
			Ok(Default::default())
		}
		/// Update reward address. To determine whether its something we want to keep
		/// Weight argument is 0 since it depends on how the storage trie is composed
		/// Once we have the number of contributors, we can probably add such a weight here
		#[pallet::weight(T::WeightInfo::update_reward_address(0))]
		pub fn update_reward_address(
			origin: OriginFor<T>,
			new_reward_account: <T as frame_system::Config>::AccountId,
		) -> DispatchResultWithPostInfo {
			let signer = ensure_signed(origin)?;

			// Calculate the veted amount on demand.
			let mut info =
				AccountsPayable::<T>::get(&signer).ok_or(Error::<T>::NoAssociatedClaim)?;

			if let Some(info_existing_account) = AccountsPayable::<T>::get(&new_reward_account) {
				info.total_reward = info
					.total_reward
					.saturating_add(info_existing_account.total_reward);
				info.claimed_reward = info
					.claimed_reward
					.saturating_add(info_existing_account.claimed_reward);
			}

			// Remove previous rewarded account
			AccountsPayable::<T>::remove(&signer);

			// Update new rewarded acount
			AccountsPayable::<T>::insert(&new_reward_account, &info);

			// Emit event
			Self::deposit_event(Event::RewardAddressUpdated(signer, new_reward_account));

			Ok(Default::default())
		}

		/// Initialize the reward distribution storage. It shortcuts whenever an error is found
		/// We can change this behavior to check this beforehand if we prefer
		/// We only set this to "initialized" once we receive index==limit
		/// This is expected to be executed with batch_all, that atomically initializes contributions
		/// Weight depends on the number of contributors inserted already (index) plus
		/// the new contributors inserted.
		#[pallet::weight(T::WeightInfo::initialize_reward_vec(*index, rewards.len() as u32))]
		pub fn initialize_reward_vec(
			origin: OriginFor<T>,
			rewards: Vec<(
				T::RelayChainAccountId,
				Option<<T as frame_system::Config>::AccountId>,
				BalanceOf<T>,
			)>,
			index: u32,
			limit: u32,
		) -> DispatchResultWithPostInfo {
			ensure_root(origin)?;
			let initialized = <Initialized<T>>::get();
			ensure!(
				initialized == false,
				Error::<T>::RewardVecAlreadyInitialized
			);

			// What is the amount initialized so far?
			let mut current_initialized_rewards = InitializedRewardAmount::<T>::get();

			// Total number of contributors
			let mut total_contributors = TotalContributors::<T>::get();

			let incoming_rewards: BalanceOf<T> = rewards
				.iter()
				.fold(0u32.into(), |acc: BalanceOf<T>, (_, _, reward)| {
					acc + *reward
				});

			// Ensure we dont go over funds
			ensure!(
				current_initialized_rewards + incoming_rewards <= Self::pot(),
				Error::<T>::BatchBeyondFundPot
			);

			// Let's ensure we can close initialization
			if index + rewards.len() as u32 == limit {
				ensure!(
					current_initialized_rewards + incoming_rewards == Self::pot(),
					Error::<T>::RewardsDoNotMatchFund
				);
			}

			for (relay_account, native_account, reward) in &rewards {
				if ClaimedRelayChainIds::<T>::get(&relay_account).is_some()
					|| UnassociatedContributions::<T>::get(&relay_account).is_some()
				{
					// Dont fail as this is supposed to be called with batch calls and we
					// dont want to stall the rest of the contributions
					Self::deposit_event(Event::InitializedAlreadyInitializedAccount(
						relay_account.clone(),
						native_account.clone(),
						*reward,
					));
					continue;
				}

				if *reward < T::MinimumReward::get() {
					// Dont fail as this is supposed to be called with batch calls and we
					// dont want to stall the rest of the contributions
					Self::deposit_event(Event::InitializedAccountWithNotEnoughContribution(
						relay_account.clone(),
						native_account.clone(),
						*reward,
					));
					continue;
				}

				// If we have a native_account, we make the payment
				let initial_payment = if let Some(native_account) = native_account {
					let first_payment = T::InitializationPayment::get() * (*reward);
					T::RewardCurrency::transfer(
						&PALLET_ID.into_account(),
						&native_account,
						first_payment,
						AllowDeath,
					)?;
					Self::deposit_event(Event::InitialPaymentMade(
						native_account.clone(),
						first_payment,
					));
					first_payment
				} else {
					0u32.into()
				};

				// We need to calculate the vesting based on the relay block number
				let reward_info = RewardInfo {
					total_reward: *reward,
					claimed_reward: initial_payment,
				};

				current_initialized_rewards += *reward - initial_payment;
				total_contributors += 1;

				if let Some(native_account) = native_account {
					AccountsPayable::<T>::insert(native_account, reward_info);
					ClaimedRelayChainIds::<T>::insert(relay_account, ());
				} else {
					UnassociatedContributions::<T>::insert(relay_account, reward_info);
				}
			}
			InitializedRewardAmount::<T>::put(current_initialized_rewards);
			TotalContributors::<T>::put(total_contributors);
			// Let's ensure we can close initialization
			if index + rewards.len() as u32 == limit {
				<Initialized<T>>::put(true);
			}
			Ok(Default::default())
		}
	}

	impl<T: Config> Pallet<T> {
		/// The account ID that holds the Crowdloan's funds
		pub fn account_id() -> <T as frame_system::Config>::AccountId {
			PALLET_ID.into_account()
		}
		/// The Account Id's balance
		pub fn pot() -> BalanceOf<T> {
			T::RewardCurrency::free_balance(&Self::account_id())
		}
	}

	#[pallet::error]
	pub enum Error<T> {
		/// User trying to associate a native identity with a relay chain identity for posterior
		/// reward claiming provided an already associated relay chain identity
		AlreadyAssociated,
		/// Trying to introduce a batch that goes beyond the limits of the funds
		BatchBeyondFundPot,
		/// First claim already done
		FirstClaimAlreadyDone,
		/// The contribution is not high enough to be eligible for rewards
		RewardNotHighEnough,
		/// User trying to associate a native identity with a relay chain identity for posterior
		/// reward claiming provided a wrong signature
		InvalidClaimSignature,
		/// User trying to claim the first free reward provided the wrong signature
		InvalidFreeClaimSignature,
		/// User trying to claim an award did not have an claim associated with it. This may mean
		/// they did not contribute to the crowdloan, or they have not yet associated a native id
		/// with their contribution
		NoAssociatedClaim,
		/// User trying to claim rewards has already claimed all rewards associated with its
		/// identity and contribution
		RewardsAlreadyClaimed,
		/// Reward vec has already been initialized
		RewardVecAlreadyInitialized,
		/// Reward vec has not yet been fully initialized
		RewardVecNotFullyInitializedYet,
		/// Reward vec has already been initialized
		RewardsDoNotMatchFund,
	}

	#[pallet::genesis_config]
	pub struct GenesisConfig<T: Config> {
		/// The amount of funds this pallet controls
		pub funded_amount: BalanceOf<T>,
	}

	#[cfg(feature = "std")]
	impl<T: Config> Default for GenesisConfig<T> {
		fn default() -> Self {
			Self {
				funded_amount: 1u32.into(),
			}
		}
	}

	#[pallet::genesis_build]
	impl<T: Config> GenesisBuild<T> for GenesisConfig<T> {
		// This sets the funds of the crowdloan pallet
		fn build(&self) {
			T::RewardCurrency::deposit_creating(&Pallet::<T>::account_id(), self.funded_amount);
		}
	}

	#[pallet::storage]
	#[pallet::getter(fn accounts_payable)]
	pub type AccountsPayable<T: Config> =
		StorageMap<_, Blake2_128Concat, <T as frame_system::Config>::AccountId, RewardInfo<T>>;
	#[pallet::storage]
	#[pallet::getter(fn claimed_relay_chain_ids)]
	pub type ClaimedRelayChainIds<T: Config> =
		StorageMap<_, Blake2_128Concat, T::RelayChainAccountId, ()>;
	#[pallet::storage]
	#[pallet::getter(fn unassociated_contributions)]
	pub type UnassociatedContributions<T: Config> =
		StorageMap<_, Blake2_128Concat, T::RelayChainAccountId, RewardInfo<T>>;
	#[pallet::storage]
	#[pallet::getter(fn initialized)]
	pub type Initialized<T: Config> = StorageValue<_, bool, ValueQuery, T::Initialized>;

	#[pallet::storage]
	#[pallet::getter(fn init_relay_block)]
	/// Relay block height at the initialization of the pallet
	type InitRelayBlock<T: Config> = StorageValue<_, relay_chain::BlockNumber, ValueQuery>;

	#[pallet::storage]
	#[pallet::getter(fn init_reward_amount)]
	/// Total initialized amount so far. We store this to make pallet funds == contributors reward
	/// check easier and more efficient
	type InitializedRewardAmount<T: Config> = StorageValue<_, BalanceOf<T>, ValueQuery>;

	#[pallet::storage]
	#[pallet::getter(fn total_contributors)]
	/// Total number of contributors to aid hinting benchmarking
	type TotalContributors<T: Config> = StorageValue<_, u32, ValueQuery>;

	#[pallet::event]
	#[pallet::generate_deposit(fn deposit_event)]
	pub enum Event<T: Config> {
		/// The initial payment of InitializationPayment % was paid
		InitialPaymentMade(<T as frame_system::Config>::AccountId, BalanceOf<T>),
		/// Someone has proven they made a contribution and associated a native identity with it.
		/// Data is the relay account,  native account and the total amount of _rewards_ that will be paid
		NativeIdentityAssociated(
			T::RelayChainAccountId,
			<T as frame_system::Config>::AccountId,
			BalanceOf<T>,
		),
		/// A contributor has claimed some rewards.
		/// Data is the account getting paid and the amount of rewards paid.
		RewardsPaid(<T as frame_system::Config>::AccountId, BalanceOf<T>),
		/// A contributor has updated the reward address.
		RewardAddressUpdated(
			<T as frame_system::Config>::AccountId,
			<T as frame_system::Config>::AccountId,
		),
		/// When initializing the reward vec an already initialized account was found
		InitializedAlreadyInitializedAccount(
			T::RelayChainAccountId,
			Option<<T as frame_system::Config>::AccountId>,
			BalanceOf<T>,
		),
		/// When initializing the reward vec an already initialized account was found
		InitializedAccountWithNotEnoughContribution(
			T::RelayChainAccountId,
			Option<<T as frame_system::Config>::AccountId>,
			BalanceOf<T>,
		),
	}
}<|MERGE_RESOLUTION|>--- conflicted
+++ resolved
@@ -240,15 +240,8 @@
 
 		/// Collect whatever portion of your reward are currently vested. The first time each
 		/// contributor calls this function pays no fees
-<<<<<<< HEAD
-		/// Weight argument is 0 since it depends on how the storage trie is composed
-		/// Once we have the number of contributors, we can probably add such a weight here
-		#[pallet::weight(T::WeightInfo::show_me_the_money(0))]
-		pub fn show_me_the_money(origin: OriginFor<T>) -> DispatchResultWithPostInfo {
-=======
-		#[pallet::weight(0)]
+		#[pallet::weight(T::WeightInfo::claim(0))]
 		pub fn claim(origin: OriginFor<T>) -> DispatchResultWithPostInfo {
->>>>>>> ed7cc223
 			let payee = ensure_signed(origin)?;
 			let initialized = <Initialized<T>>::get();
 			ensure!(initialized, Error::<T>::RewardVecNotFullyInitializedYet);
